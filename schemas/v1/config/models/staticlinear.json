--- conflicted
+++ resolved
@@ -107,17 +107,11 @@
                                 }
                             }
                         },
-<<<<<<< HEAD
-                        "additionalProperties": false
-                    }
-                },
-                "additionalProperties": false
-=======
+
                         "additionalProperties": true
                     }
                 },
                 "additionalProperties": true
->>>>>>> 5063be56
             }
         },
         "RiskFactorCorrelationFile": {
@@ -127,9 +121,5 @@
             "$ref": "../csv_file.json"
         }
     },
-<<<<<<< HEAD
-    "additionalProperties": false
-=======
     "additionalProperties": true
->>>>>>> 5063be56
 }