--- conflicted
+++ resolved
@@ -138,11 +138,7 @@
                                 }
                             }
                         },
-<<<<<<< HEAD
-                        "additionalProperties": false
-=======
                         "additionalProperties": true
->>>>>>> 5063be56
                     },
                     "Trend": {
                         "type": "object",
@@ -176,11 +172,7 @@
                                 "type": "number"
                             }
                         },
-<<<<<<< HEAD
-                        "additionalProperties": false
-=======
                         "additionalProperties": true
->>>>>>> 5063be56
                     },
                     "ExpectedTrend": {
                         "type": "number"
@@ -192,11 +184,7 @@
                         "type": "integer"
                     }
                 },
-<<<<<<< HEAD
-                "additionalProperties": false
-=======
                 "additionalProperties": true
->>>>>>> 5063be56
             }
         },
         "RiskFactorCorrelationFile": {
