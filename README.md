--- conflicted
+++ resolved
@@ -6,11 +6,7 @@
 
 # License
 
-<<<<<<< HEAD
-The code in this repository is licensed under the [BSD 3-Clause](LICENSE.md) License.
-=======
 The code in this repository is licensed under the [BSD 3-Clause](LICENSE.md) license.
->>>>>>> 49f0468d
 
 ## Third-party components licenses
 
