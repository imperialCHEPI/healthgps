#include "configuration.h"
#include "configuration_parsing.h"
#include "jsonparser.h"
#include "schema.h"
#include "validated_data_source.h"
#include "version.h"

#include "HealthGPS/baseline_scenario.h"
#include "HealthGPS/fiscal_scenario.h"
#include "HealthGPS/food_labelling_scenario.h"
#include "HealthGPS/marketing_dynamic_scenario.h"
#include "HealthGPS/marketing_scenario.h"
#include "HealthGPS/physical_activity_scenario.h"
#include "HealthGPS/simple_policy_scenario.h"

#include "HealthGPS.Core/poco.h"
#include "HealthGPS.Core/scoped_timer.h"

#include <fmt/chrono.h>
#include <fmt/color.h>

#include <chrono>
#include <filesystem>
#include <fstream>
#include <iostream>
#include <memory>
#include <optional>
#include <thread>
#include <utility>

#if USE_TIMER
#define MEASURE_FUNCTION()                                                                         \
    hgps::core::ScopedTimer timer { __func__ }
#else
#define MEASURE_FUNCTION()
#endif

namespace {
using namespace hgps::input;

constexpr const char *ConfigSchemaFileName = "config.json";
constexpr int ConfigSchemaVersion = 1;

std::unique_ptr<DataSource> get_data_source_from_json(const nlohmann::json &opt,
                                                      const std::filesystem::path &root_path) {
    auto source = opt["source"].get<std::string>();

    // Checksum is not required if source is a directory, else it is mandatory
    if (opt.contains("checksum")) {
        auto file_hash = opt["checksum"].get<std::string>();
        return std::make_unique<ValidatedDataSource>(std::move(source), root_path,
                                                     std::move(file_hash));
    }

    if (!std::filesystem::is_directory(source)) {
        throw std::runtime_error("Missing checksum property for data source");
    }
    return std::make_unique<DataSource>(std::move(source));
}

// Get path to config file
std::filesystem::path get_config_file_path(const std::string &config_source) {
    // Config source is path to local JSON file
    if (std::filesystem::is_regular_file(config_source) && config_source.ends_with(".json")) {
        return config_source;
    }

    // Config source is path to directory, zip file or URL
    return DataSource{config_source}.get_data_directory() / "config.json";
}

} // anonymous namespace

namespace hgps::input {
using namespace hgps;
using json = nlohmann::json;

ConfigurationError::ConfigurationError(const std::string &msg) : std::runtime_error{msg} {}

Configuration get_configuration(const std::string &config_source,
                                const std::optional<std::string> &output_folder, int job_id,
                                bool verbose) {
    MEASURE_FUNCTION();
    bool success = true;

    Configuration config;
    config.job_id = job_id;

    // verbosity
    config.verbosity = core::VerboseMode::none;
    if (verbose) {
        config.verbosity = core::VerboseMode::verbose;
    }

    const auto config_file = get_config_file_path(config_source);

    const auto opt = load_and_validate_json(config_file, ConfigSchemaFileName, ConfigSchemaVersion,
                                            /*require_schema_property=*/false);

    // Base dir for relative paths
    config.root_path = config_file.parent_path();

    // Read trend_type from JSON file (defaults to "null")
    if (opt.contains("trend_type")) {
        config.trend_type = opt["trend_type"].get<std::string>();
        // Validate trend_type value
        if (config.trend_type != "null" && config.trend_type != "trend" &&
            config.trend_type != "income_trend") {
            throw ConfigurationError{
                fmt::format("Invalid trend_type: {}. Must be one of: null, trend, income_trend",
                            config.trend_type)};
        }
    }

<<<<<<< HEAD
    // Store the original config.json data for accessing additional fields
    config.config_data = opt;
=======
    // Read PIF configuration from JSON file (if available)
    if (opt.contains("population_impact_fraction")) {
        const auto &pif_json = opt["population_impact_fraction"];
        config.population_impact_fraction.enabled = pif_json["enabled"].get<bool>();
        config.population_impact_fraction.data_root_path =
            pif_json["data_root_path"].get<std::string>();
        config.population_impact_fraction.risk_factor = pif_json["risk_factor"].get<std::string>();
        config.population_impact_fraction.scenario = pif_json["scenario"].get<std::string>();
    }
>>>>>>> d76a453e

    // Read data source from JSON file. For now, this is optional, but in future it will be
    if (opt.contains("data")) {
        config.data_source = get_data_source_from_json(opt["data"], config.root_path);
    }

    // input dataset file
    try {
        load_input_info(opt, config);
        fmt::print("Input dataset file: {}\n", config.file.name.string());
    } catch (const std::exception &e) {
        success = false;
        fmt::print(fg(fmt::color::red), "Could not load dataset file: {}\n", e.what());
    }

    // Modelling information
    try {
        load_modelling_info(opt, config);
    } catch (const std::exception &e) {
        success = false;
        fmt::print(fg(fmt::color::red), "Could not load modelling info: {}\n", e.what());
    }

    // Run-time info
    try {
        load_running_info(opt, config);
    } catch (const std::exception &e) {
        success = false;
        fmt::print(fg(fmt::color::red), "Could not load running info: {}\n", e.what());
    }

    try {
        load_output_info(opt, config, output_folder);
    } catch (const ConfigurationError &e) {
        success = false;
        fmt::print(fg(fmt::color::red), e.what());
    }

    if (!success) {
        throw ConfigurationError{"Error loading config file"};
    }

    return config;
}

std::vector<core::DiseaseInfo> get_diseases_info(core::Datastore &data_api, Configuration &config) {
    std::vector<core::DiseaseInfo> result;
    auto diseases = data_api.get_diseases();
    fmt::print("\nThere are {} diseases in storage, {} selected.\n", diseases.size(),
               config.diseases.size());

    result.reserve(config.diseases.size());

    for (const auto &code : config.diseases) {
        result.emplace_back(data_api.get_disease_info(code));
    }

    return result;
}

ModelInput create_model_input(core::DataTable &input_table, core::Country country,
                              const Configuration &config,
                              std::vector<core::DiseaseInfo> diseases) {
    // Create simulation configuration
    auto comorbidities = config.output.comorbidities;
    auto diseases_number = static_cast<unsigned int>(diseases.size());
    if (comorbidities > diseases_number) {
        comorbidities = diseases_number;
        fmt::print(fg(fmt::color::salmon), "Comorbidities value: {}, set to # of diseases: {}.\n",
                   config.output.comorbidities, comorbidities);
    }

    auto settings =
        Settings(std::move(country), config.settings.size_fraction, config.settings.age_range);
    auto job_custom_seed = create_job_seed(config.job_id, config.custom_seed);
    auto run_info = RunInfo{
        .start_time = config.start_time,
        .stop_time = config.stop_time,
        .sync_timeout_ms = config.sync_timeout_ms,
        .seed = job_custom_seed,
        .verbosity = config.verbosity,
        .comorbidities = comorbidities,
    };

    auto ses_mapping =
        SESDefinition{.fuction_name = config.ses.function, .parameters = config.ses.parameters};

    auto mapping = std::vector<MappingEntry>();
    for (const auto &item : config.modelling.risk_factors) {
        mapping.emplace_back(item.name, item.level, item.range);
    }

    return {input_table,
            settings,
            run_info,
            ses_mapping,
            HierarchicalMapping(std::move(mapping)),
            std::move(diseases),
            config.population_impact_fraction};
}

std::string create_output_file_name(const OutputInfo &info, int job_id) {
    namespace fs = std::filesystem;

    fs::path output_folder = expand_environment_variables(info.folder);
    auto tp = std::chrono::system_clock::now();
    auto timestamp_tk = fmt::format("{0:%F_%H-%M-}{1:%S}", tp, tp.time_since_epoch());

    // filename token replacement
    auto file_name = info.file_name;
    std::size_t tk_end = 0;
    auto tk_start = file_name.find_first_of('{', tk_end);
    if (tk_start != std::string::npos) {
        tk_end = file_name.find_first_of('}', tk_start + 1);
        if (tk_end != std::string::npos) {
            auto token_str = file_name.substr(tk_start, tk_end - tk_start + 1);
            if (!core::case_insensitive::equals(token_str, "{TIMESTAMP}")) {
                throw std::logic_error(fmt::format("Unknown output file token: {}", token_str));
            }

            file_name.replace(tk_start, tk_end - tk_start + 1, timestamp_tk);
        }
    }

    auto log_file_name = fmt::format("HealthGPS_result_{}.json", timestamp_tk);
    if (tk_end > 0) {
        log_file_name = file_name;
    }

    if (job_id > 0) {
        tk_start = log_file_name.find_last_of('.');
        if (tk_start != std::string::npos) {
            log_file_name.replace(tk_start, size_t{1}, fmt::format("_{}.", std::to_string(job_id)));
        } else {
            log_file_name.append(fmt::format("_{}.json", std::to_string(job_id)));
        }
    }

    log_file_name = (output_folder / log_file_name).string();
    fmt::print(fg(fmt::color::yellow_green), "Output file: {}.\n", log_file_name);
    return log_file_name;
}

std::unique_ptr<hgps::Scenario> create_baseline_scenario(hgps::SyncChannel &channel) {
    return std::make_unique<BaselineScenario>(channel);
}

hgps::Simulation create_baseline_simulation(hgps::SyncChannel &channel,
                                            hgps::SimulationModuleFactory &factory,
                                            std::shared_ptr<const hgps::EventAggregator> event_bus,
                                            std::shared_ptr<const hgps::ModelInput> input) {
    auto scenario = create_baseline_scenario(channel);
    return Simulation{factory, std::move(event_bus), std::move(input), std::move(scenario)};
}

std::unique_ptr<hgps::Scenario> create_intervention_scenario(SyncChannel &channel,
                                                             const PolicyScenarioInfo &info) {
    using namespace hgps;

    fmt::print(fg(fmt::color::light_coral), "\nIntervention policy: {}.\n\n", info.identifier);
    auto period = PolicyInterval(info.active_period.start_time, info.active_period.finish_time);
    auto risk_impacts = std::vector<PolicyImpact>{};
    for (const auto &item : info.impacts) {
        risk_impacts.emplace_back(core::Identifier{item.risk_factor}, item.impact_value,
                                  item.from_age, item.to_age);
    }

    // TODO: Validate intervention JSON definitions!!!
    if (info.identifier == "simple") {
        auto impact_type = PolicyImpactType::absolute;
        if (core::case_insensitive::equals(info.impact_type, "relative")) {
            impact_type = PolicyImpactType::relative;
        } else if (!core::case_insensitive::equals(info.impact_type, "absolute")) {
            throw std::logic_error(fmt::format("Unknown policy impact type: {}", info.impact_type));
        }

        auto definition = SimplePolicyDefinition(impact_type, std::move(risk_impacts), period);
        return std::make_unique<SimplePolicyScenario>(channel, std::move(definition));
    }

    if (info.identifier == "marketing") {
        auto definition = MarketingPolicyDefinition(period, std::move(risk_impacts));
        return std::make_unique<MarketingPolicyScenario>(channel, std::move(definition));
    }

    if (info.identifier == "dynamic_marketing") {
        auto dynamic = PolicyDynamic{info.dynamics};
        auto definition = MarketingDynamicDefinition{period, std::move(risk_impacts), dynamic};
        return std::make_unique<MarketingDynamicScenario>(channel, std::move(definition));
    }

    if (info.identifier == "food_labelling") {
        // I'm not sure if this is safe or not, but I'm supressing the warnings anyway -- Alex
        // NOLINTBEGIN(bugprone-unchecked-optional-access)
        const auto cutoff_time = info.coverage_cutoff_time.value();
        const auto cutoff_age = info.child_cutoff_age.value();
        // NOLINTEND(bugprone-unchecked-optional-access)

        const auto &adjustment = info.adjustments.at(0);
        auto definition = FoodLabellingDefinition{
            .active_period = period,
            .impacts = std::move(risk_impacts),
            .adjustment_risk_factor = AdjustmentFactor{adjustment.risk_factor, adjustment.value},
            .coverage = PolicyCoverage{info.coverage_rates, cutoff_time},
            .transfer_coefficient = TransferCoefficient{info.coefficients, cutoff_age}};

        return std::make_unique<FoodLabellingScenario>(channel, std::move(definition));
    }

    if (info.identifier == "physical_activity") {
        auto definition = PhysicalActivityDefinition{.active_period = period,
                                                     .impacts = std::move(risk_impacts),
                                                     .coverage_rate = info.coverage_rates.at(0)};

        return std::make_unique<PhysicalActivityScenario>(channel, std::move(definition));
    }

    if (info.identifier == "fiscal") {
        auto impact_type = parse_fiscal_impact_type(info.impact_type);
        auto definition = FiscalPolicyDefinition(impact_type, period, std::move(risk_impacts));
        return std::make_unique<FiscalPolicyScenario>(channel, std::move(definition));
    }

    throw std::invalid_argument(
        fmt::format("Unknown intervention policy identifier: {}", info.identifier));
}

hgps::Simulation
create_intervention_simulation(hgps::SyncChannel &channel, hgps::SimulationModuleFactory &factory,
                               std::shared_ptr<const hgps::EventAggregator> event_bus,
                               std::shared_ptr<const hgps::ModelInput> input,
                               const PolicyScenarioInfo &info) {
    auto scenario = create_intervention_scenario(channel, info);
    return Simulation{factory, std::move(event_bus), std::move(input), std::move(scenario)};
}

#ifdef _WIN32
#pragma warning(disable : 4996)
#endif
std::string expand_environment_variables(const std::string &path) {
    if (path.find("${") == std::string::npos) {
        return path;
    }

    std::string pre = path.substr(0, path.find("${"));
    std::string post = path.substr(path.find("${") + 2);
    if (post.find('}') == std::string::npos) {
        return path;
    }

    std::string variable = post.substr(0, post.find('}'));
    std::string value;

    post = post.substr(post.find('}') + 1);
    if (const char *v = std::getenv(variable.c_str())) { // C4996, but safe here.
        value = v;
    }

    return expand_environment_variables(pre + value + post);
}

std::optional<unsigned int> create_job_seed(int job_id, std::optional<unsigned int> user_seed) {
    if (job_id > 0 && user_seed.has_value()) {
        auto rnd = hgps::MTRandom32{user_seed.value()};
        auto jump_size = static_cast<unsigned long>(1.618 * job_id * std::pow(2, 16));
        rnd.discard(jump_size);
        return rnd.next();
    }

    return user_seed;
}

} // namespace hgps::input<|MERGE_RESOLUTION|>--- conflicted
+++ resolved
@@ -112,10 +112,8 @@
         }
     }
 
-<<<<<<< HEAD
     // Store the original config.json data for accessing additional fields
     config.config_data = opt;
-=======
     // Read PIF configuration from JSON file (if available)
     if (opt.contains("population_impact_fraction")) {
         const auto &pif_json = opt["population_impact_fraction"];
@@ -125,7 +123,6 @@
         config.population_impact_fraction.risk_factor = pif_json["risk_factor"].get<std::string>();
         config.population_impact_fraction.scenario = pif_json["scenario"].get<std::string>();
     }
->>>>>>> d76a453e
 
     // Read data source from JSON file. For now, this is optional, but in future it will be
     if (opt.contains("data")) {
