--- conflicted
+++ resolved
@@ -822,7 +822,6 @@
                 // FINCH approach: Continuous model with CSV file loading
                 std::cout << "\n  Loading continuous model '" << model_name << "' (FINCH approach)";
 
-<<<<<<< HEAD
                 if (model_config.contains("csv_file")) {
                     std::string csv_filename = model_config["csv_file"].get<std::string>();
                     std::cout << "\n  Loading model '" << model_name
@@ -1017,7 +1016,6 @@
         std::cout << "\nDEBUG: Unknown exception in StaticLinearModelDefinition constructor";
         throw;
     }
-=======
     return std::make_unique<StaticLinearModelDefinition>(
         std::move(expected), std::move(expected_trend), std::move(trend_steps),
         std::move(expected_trend_boxcox), std::move(names), std::move(models), std::move(ranges),
@@ -1029,7 +1027,6 @@
         std::move(income_trend_steps), std::move(income_trend_models),
         std::move(income_trend_ranges), std::move(income_trend_lambda),
         std::move(income_trend_decay_factors), has_active_policies);
->>>>>>> d76a453e
 }
 
 // NOLINTBEGIN(readability-function-cognitive-complexity)
