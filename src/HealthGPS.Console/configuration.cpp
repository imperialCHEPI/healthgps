#include "configuration.h"
#include "configuration_parsing.h"
#include "jsonparser.h"
#include "version.h"

#include "HealthGPS/baseline_scenario.h"
#include "HealthGPS/fiscal_scenario.h"
#include "HealthGPS/food_labelling_scenario.h"
#include "HealthGPS/marketing_dynamic_scenario.h"
#include "HealthGPS/marketing_scenario.h"
#include "HealthGPS/mtrandom.h"
#include "HealthGPS/physical_activity_scenario.h"
#include "HealthGPS/simple_policy_scenario.h"

#include "HealthGPS.Core/poco.h"
#include "HealthGPS.Core/scoped_timer.h"

#include <chrono>
#include <fmt/chrono.h>
#include <fmt/color.h>
#include <fstream>
#include <iostream>
#include <optional>
#include <thread>

#if USE_TIMER
#define MEASURE_FUNCTION()                                                                         \
    hgps::core::ScopedTimer timer { __func__ }
#else
#define MEASURE_FUNCTION()
#endif

namespace host {
using namespace hgps;
using json = nlohmann::json;

ConfigurationError::ConfigurationError(const std::string &msg) : std::runtime_error{msg} {}

Configuration get_configuration(CommandOptions &options) {
    MEASURE_FUNCTION();
    namespace fs = std::filesystem;
    using namespace host::poco;

    bool success = true;

    Configuration config;
    config.job_id = options.job_id;

    // verbosity
    config.verbosity = core::VerboseMode::none;
    if (options.verbose) {
        config.verbosity = core::VerboseMode::verbose;
    }

<<<<<<< HEAD
    std::ifstream ifs(options.config_file, std::ifstream::in);
    if (!ifs) {
        throw ConfigurationError(
            fmt::format("File {} doesn't exist.", options.config_file.string()));
    }
=======
    return cmd;
}

Configuration load_configuration(CommandOptions &options) {
    MEASURE_FUNCTION();
    namespace fs = std::filesystem;
    using namespace host::poco;

    Configuration config;
    fs::path file_path;
    std::ifstream ifs(options.config_file, std::ifstream::in);

    if (ifs) {
        auto opt = json::parse(ifs);
        if (!opt.contains("version")) {
            throw std::runtime_error("Invalid definition, file must have a schema version");
        }

        auto version = opt["version"].get<int>();
        if (version != 1 && version != 2) {
            throw std::runtime_error(fmt::format(
                "configuration schema version: {} mismatch, supported: 1 and 2", version));
        }

        // application version
        config.app_name = PROJECT_NAME;
        config.app_version = PROJECT_VERSION;

        // Configuration root path
        config.root_path = options.config_file.parent_path();

        // input dataset file
        auto dataset_key = "dataset";
        if (version == 1) {
            dataset_key = "file";
        }

        config.file = opt["inputs"][dataset_key].get<FileInfo>();
        file_path = config.file.name;
        if (file_path.is_relative()) {
            file_path = config.root_path / file_path;
            config.file.name = file_path.string();
        }

        fmt::print("Input dataset file: {}\n", config.file.name);
        if (!fs::exists(file_path)) {
            fmt::print(fg(fmt::color::red), "\nInput data file: {} not found.\n",
                       file_path.string());
        }

        // Settings and SES mapping
        config.settings = opt["inputs"]["settings"].get<SettingsInfo>();
        config.ses = opt["modelling"]["ses_model"].get<SESInfo>();

        // Modelling information
        config.modelling = opt["modelling"].get<ModellingInfo>();
        for (auto &model : config.modelling.risk_factor_models) {
            file_path = model.second;
            if (file_path.is_relative()) {
                file_path = config.root_path / file_path;
                model.second = file_path.string();
            }

            fmt::print("Risk factor model: {}, file: {}\n", model.first, model.second);
            if (!fs::exists(file_path)) {
                fmt::print(fg(fmt::color::red), "Risk factor model: {}, file: {} not found.\n",
                           model.first, file_path.string());
            }
        }

        for (auto &item : config.modelling.baseline_adjustment.file_names) {
            file_path = item.second;
            if (file_path.is_relative()) {
                file_path = config.root_path / file_path;
                item.second = file_path.string();
            }

            fmt::print("Baseline factor adjustment type: {}, file: {}\n", item.first,
                       file_path.string());
            if (!fs::exists(file_path)) {
                fmt::print(fg(fmt::color::red),
                           "Baseline factor adjustment type: {}, file: {} not found.\n", item.first,
                           file_path.string());
            }
        }
>>>>>>> e40b1415

    const auto opt = [&ifs]() {
        try {
            return json::parse(ifs);
        } catch (const std::exception &e) {
            throw ConfigurationError(fmt::format("Could not parse JSON: {}", e.what()));
        }
    }();

    // Check the file format version
    try {
        check_version(opt);
    } catch (const ConfigurationError &) {
        success = false;
    }

    // Base dir for relative paths
    const auto config_dir = options.config_file.parent_path();

    // input dataset file
    try {
        load_input_info(opt, config, config_dir);
        fmt::print("Input dataset file: {}\n", config.file.name.string());
    } catch (const std::exception &e) {
        success = false;
        fmt::print(fg(fmt::color::red), "Could not load dataset file: {}\n", e.what());
    }

    // Modelling information
    try {
        load_modelling_info(opt, config, config_dir);
    } catch (const std::exception &e) {
        success = false;
        fmt::print(fg(fmt::color::red), "Could not load modelling info: {}\n", e.what());
    }

    // Run-time info
    try {
        load_running_info(opt, config);
    } catch (const std::exception &e) {
        success = false;
        fmt::print(fg(fmt::color::red), "Could not load running info: {}\n", e.what());
    }

    try {
        load_output_info(opt, config);
    } catch (const ConfigurationError &) {
        success = false;
        fmt::print(fg(fmt::color::red), "Could not load output info");
    }

    if (!success) {
        throw ConfigurationError{"Error loading config file"};
    }

    return config;
}

std::vector<core::DiseaseInfo> get_diseases_info(core::Datastore &data_api, Configuration &config) {
    std::vector<core::DiseaseInfo> result;
    auto diseases = data_api.get_diseases();
    fmt::print("\nThere are {} diseases in storage, {} selected.\n", diseases.size(),
               config.diseases.size());

    for (const auto &code : config.diseases) {
        result.emplace_back(data_api.get_disease_info(code));
    }

    return result;
}

ModelInput create_model_input(core::DataTable &input_table, core::Country country,
                              Configuration &config, std::vector<core::DiseaseInfo> diseases) {
    // Create simulation configuration
    auto comorbidities = config.output.comorbidities;
    auto diseases_number = static_cast<unsigned int>(diseases.size());
    if (comorbidities > diseases_number) {
        comorbidities = diseases_number;
        fmt::print(fg(fmt::color::salmon), "Comorbidities value: {}, set to # of diseases: {}.\n",
                   config.output.comorbidities, comorbidities);
    }

    auto settings = Settings(country, config.settings.size_fraction, config.settings.age_range);
    auto job_custom_seed = create_job_seed(config.job_id, config.custom_seed);
    auto run_info = RunInfo{
        .start_time = config.start_time,
        .stop_time = config.stop_time,
        .sync_timeout_ms = config.sync_timeout_ms,
        .seed = job_custom_seed,
        .verbosity = config.verbosity,
        .comorbidities = comorbidities,
    };

    auto ses_mapping =
        SESDefinition{.fuction_name = config.ses.function, .parameters = config.ses.parameters};

    auto mapping = std::vector<MappingEntry>();
    for (const auto &item : config.modelling.risk_factors) {
        mapping.emplace_back(item.name, item.level, item.range);
    }

    return ModelInput(input_table, settings, run_info, ses_mapping,
                      HierarchicalMapping(std::move(mapping)), diseases);
}

std::string create_output_file_name(const poco::OutputInfo &info, int job_id) {
    namespace fs = std::filesystem;

    fs::path output_folder = expand_environment_variables(info.folder);
    auto tp = std::chrono::system_clock::now();
    auto timestamp_tk = fmt::format("{0:%F_%H-%M-}{1:%S}", tp, tp.time_since_epoch());

    // filename token replacement
    auto file_name = info.file_name;
    std::size_t tk_end = 0;
    auto tk_start = file_name.find_first_of("{", tk_end);
    if (tk_start != std::string::npos) {
        tk_end = file_name.find_first_of("}", tk_start + 1);
        if (tk_end != std::string::npos) {
            auto token_str = file_name.substr(tk_start, tk_end - tk_start + 1);
            if (!core::case_insensitive::equals(token_str, "{TIMESTAMP}")) {
                throw std::logic_error(fmt::format("Unknown output file token: {}", token_str));
            }

            file_name.replace(tk_start, tk_end - tk_start + 1, timestamp_tk);
        }
    }

    auto log_file_name = fmt::format("HealthGPS_result_{}.json", timestamp_tk);
    if (tk_end > 0) {
        log_file_name = file_name;
    }

    if (job_id > 0) {
        tk_start = log_file_name.find_last_of(".");
        if (tk_start != std::string::npos) {
            log_file_name.replace(tk_start, size_t{1}, fmt::format("_{}.", std::to_string(job_id)));
        } else {
            log_file_name.append(fmt::format("_{}.json", std::to_string(job_id)));
        }
    }

    log_file_name = (output_folder / log_file_name).string();
    fmt::print(fg(fmt::color::yellow_green), "Output file: {}.\n", log_file_name);
    return log_file_name;
}

ResultFileWriter create_results_file_logger(const Configuration &config,
                                            const hgps::ModelInput &input) {
    return ResultFileWriter{create_output_file_name(config.output, config.job_id),
                            ExperimentInfo{.model = config.app_name,
                                           .version = config.app_version,
                                           .intervention = config.intervention.identifier,
                                           .job_id = config.job_id,
                                           .seed = input.seed().value_or(0u)}};
}

std::unique_ptr<hgps::Scenario> create_baseline_scenario(hgps::SyncChannel &channel) {
    return std::make_unique<BaselineScenario>(channel);
}

hgps::HealthGPS create_baseline_simulation(hgps::SyncChannel &channel,
                                           hgps::SimulationModuleFactory &factory,
                                           hgps::EventAggregator &event_bus,
                                           hgps::ModelInput &input) {
    auto baseline_rnd = std::make_unique<hgps::MTRandom32>();
    auto baseline_scenario = create_baseline_scenario(channel);
    return HealthGPS{
        SimulationDefinition{input, std::move(baseline_scenario), std::move(baseline_rnd)}, factory,
        event_bus};
}

hgps::HealthGPS create_intervention_simulation(hgps::SyncChannel &channel,
                                               hgps::SimulationModuleFactory &factory,
                                               hgps::EventAggregator &event_bus,
                                               hgps::ModelInput &input,
                                               const poco::PolicyScenarioInfo &info) {
    auto policy_scenario = create_intervention_scenario(channel, info);
    auto policy_rnd = std::make_unique<hgps::MTRandom32>();
    return HealthGPS{SimulationDefinition{input, std::move(policy_scenario), std::move(policy_rnd)},
                     factory, event_bus};
}

std::unique_ptr<hgps::InterventionScenario>
create_intervention_scenario(SyncChannel &channel, const poco::PolicyScenarioInfo &info) {
    using namespace hgps;

    fmt::print(fg(fmt::color::light_coral), "\nIntervention policy: {}.\n\n", info.identifier);
    auto period = PolicyInterval(info.active_period.start_time, info.active_period.finish_time);
    auto risk_impacts = std::vector<PolicyImpact>{};
    for (auto &item : info.impacts) {
        risk_impacts.emplace_back(PolicyImpact{core::Identifier{item.risk_factor},
                                               item.impact_value, item.from_age, item.to_age});
    }

    // TODO: Validate intervention JSON definitions!!!
    if (info.identifier == "simple") {
        auto impact_type = PolicyImpactType::absolute;
        if (core::case_insensitive::equals(info.impact_type, "relative")) {
            impact_type = PolicyImpactType::relative;
        } else if (!core::case_insensitive::equals(info.impact_type, "absolute")) {
            throw std::logic_error(fmt::format("Unknown policy impact type: {}", info.impact_type));
        }

        auto definition = SimplePolicyDefinition(impact_type, risk_impacts, period);
        return std::make_unique<SimplePolicyScenario>(channel, std::move(definition));
    }

    if (info.identifier == "marketing") {
        auto definition = MarketingPolicyDefinition(period, risk_impacts);
        return std::make_unique<MarketingPolicyScenario>(channel, std::move(definition));
    }

    if (info.identifier == "dynamic_marketing") {
        auto dynamic = PolicyDynamic{info.dynamics};
        auto definition = MarketingDynamicDefinition{period, risk_impacts, dynamic};
        return std::make_unique<MarketingDynamicScenario>(channel, std::move(definition));
    }

    if (info.identifier == "food_labelling") {
        // I'm not sure if this is safe or not, but I'm supressing the warnings anyway -- Alex
        // NOLINTBEGIN(bugprone-unchecked-optional-access)
        const auto cutoff_time = info.coverage_cutoff_time.value();
        const auto cutoff_age = info.child_cutoff_age.value();
        // NOLINTEND(bugprone-unchecked-optional-access)

        auto &adjustment = info.adjustments.at(0);
        auto definition = FoodLabellingDefinition{
            .active_period = period,
            .impacts = risk_impacts,
            .adjustment_risk_factor = AdjustmentFactor{adjustment.risk_factor, adjustment.value},
            .coverage = PolicyCoverage{info.coverage_rates, cutoff_time},
            .transfer_coefficient = TransferCoefficient{info.coefficients, cutoff_age}};

        return std::make_unique<FoodLabellingScenario>(channel, std::move(definition));
    }

    if (info.identifier == "physical_activity") {
        auto definition = PhysicalActivityDefinition{.active_period = period,
                                                     .impacts = risk_impacts,
                                                     .coverage_rate = info.coverage_rates.at(0)};

        return std::make_unique<PhysicalActivityScenario>(channel, std::move(definition));
    }

    if (info.identifier == "fiscal") {
        auto impact_type = parse_fiscal_impact_type(info.impact_type);
        auto definition = FiscalPolicyDefinition(impact_type, period, risk_impacts);
        return std::make_unique<FiscalPolicyScenario>(channel, std::move(definition));
    }

    throw std::invalid_argument(
        fmt::format("Unknown intervention policy identifier: {}", info.identifier));
}

#ifdef _WIN32
#pragma warning(disable : 4996)
#endif
std::string expand_environment_variables(const std::string &path) {
    if (path.find("${") == std::string::npos) {
        return path;
    }

    std::string pre = path.substr(0, path.find("${"));
    std::string post = path.substr(path.find("${") + 2);
    if (post.find('}') == std::string::npos) {
        return path;
    }

    std::string variable = post.substr(0, post.find('}'));
    std::string value = "";

    post = post.substr(post.find('}') + 1);
    const char *v = std::getenv(variable.c_str()); // C4996, but safe here.
    if (v != NULL)
        value = std::string(v);

    return expand_environment_variables(pre + value + post);
}

std::optional<unsigned int> create_job_seed(int job_id, std::optional<unsigned int> user_seed) {
    if (job_id > 0 && user_seed.has_value()) {
        auto rnd = hgps::MTRandom32{user_seed.value()};
        auto jump_size = static_cast<unsigned long>(1.618 * job_id * std::pow(2, 16));
        rnd.discard(jump_size);
        return rnd();
    }

    return user_seed;
}
} // namespace host<|MERGE_RESOLUTION|>--- conflicted
+++ resolved
@@ -52,99 +52,11 @@
         config.verbosity = core::VerboseMode::verbose;
     }
 
-<<<<<<< HEAD
     std::ifstream ifs(options.config_file, std::ifstream::in);
     if (!ifs) {
         throw ConfigurationError(
             fmt::format("File {} doesn't exist.", options.config_file.string()));
     }
-=======
-    return cmd;
-}
-
-Configuration load_configuration(CommandOptions &options) {
-    MEASURE_FUNCTION();
-    namespace fs = std::filesystem;
-    using namespace host::poco;
-
-    Configuration config;
-    fs::path file_path;
-    std::ifstream ifs(options.config_file, std::ifstream::in);
-
-    if (ifs) {
-        auto opt = json::parse(ifs);
-        if (!opt.contains("version")) {
-            throw std::runtime_error("Invalid definition, file must have a schema version");
-        }
-
-        auto version = opt["version"].get<int>();
-        if (version != 1 && version != 2) {
-            throw std::runtime_error(fmt::format(
-                "configuration schema version: {} mismatch, supported: 1 and 2", version));
-        }
-
-        // application version
-        config.app_name = PROJECT_NAME;
-        config.app_version = PROJECT_VERSION;
-
-        // Configuration root path
-        config.root_path = options.config_file.parent_path();
-
-        // input dataset file
-        auto dataset_key = "dataset";
-        if (version == 1) {
-            dataset_key = "file";
-        }
-
-        config.file = opt["inputs"][dataset_key].get<FileInfo>();
-        file_path = config.file.name;
-        if (file_path.is_relative()) {
-            file_path = config.root_path / file_path;
-            config.file.name = file_path.string();
-        }
-
-        fmt::print("Input dataset file: {}\n", config.file.name);
-        if (!fs::exists(file_path)) {
-            fmt::print(fg(fmt::color::red), "\nInput data file: {} not found.\n",
-                       file_path.string());
-        }
-
-        // Settings and SES mapping
-        config.settings = opt["inputs"]["settings"].get<SettingsInfo>();
-        config.ses = opt["modelling"]["ses_model"].get<SESInfo>();
-
-        // Modelling information
-        config.modelling = opt["modelling"].get<ModellingInfo>();
-        for (auto &model : config.modelling.risk_factor_models) {
-            file_path = model.second;
-            if (file_path.is_relative()) {
-                file_path = config.root_path / file_path;
-                model.second = file_path.string();
-            }
-
-            fmt::print("Risk factor model: {}, file: {}\n", model.first, model.second);
-            if (!fs::exists(file_path)) {
-                fmt::print(fg(fmt::color::red), "Risk factor model: {}, file: {} not found.\n",
-                           model.first, file_path.string());
-            }
-        }
-
-        for (auto &item : config.modelling.baseline_adjustment.file_names) {
-            file_path = item.second;
-            if (file_path.is_relative()) {
-                file_path = config.root_path / file_path;
-                item.second = file_path.string();
-            }
-
-            fmt::print("Baseline factor adjustment type: {}, file: {}\n", item.first,
-                       file_path.string());
-            if (!fs::exists(file_path)) {
-                fmt::print(fg(fmt::color::red),
-                           "Baseline factor adjustment type: {}, file: {} not found.\n", item.first,
-                           file_path.string());
-            }
-        }
->>>>>>> e40b1415
 
     const auto opt = [&ifs]() {
         try {
@@ -162,11 +74,11 @@
     }
 
     // Base dir for relative paths
-    const auto config_dir = options.config_file.parent_path();
+    config.root_path = options.config_file.parent_path();
 
     // input dataset file
     try {
-        load_input_info(opt, config, config_dir);
+        load_input_info(opt, config);
         fmt::print("Input dataset file: {}\n", config.file.name.string());
     } catch (const std::exception &e) {
         success = false;
@@ -175,7 +87,7 @@
 
     // Modelling information
     try {
-        load_modelling_info(opt, config, config_dir);
+        load_modelling_info(opt, config);
     } catch (const std::exception &e) {
         success = false;
         fmt::print(fg(fmt::color::red), "Could not load modelling info: {}\n", e.what());
