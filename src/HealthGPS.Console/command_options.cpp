--- conflicted
+++ resolved
@@ -11,21 +11,14 @@
     cxxopts::Options options("HealthGPS.Console", "Health-GPS microsimulation for policy options.");
     options.add_options()("f,file", "Configuration file full name.", cxxopts::value<std::string>())(
         "s,storage", "Path to root folder of the data storage.", cxxopts::value<std::string>())(
-<<<<<<< HEAD
-        "j,jobid", "The batch execution job identifier.", cxxopts::value<int>())(
+        "j,jobid", "The batch execution job identifier.",
+        cxxopts::value<int>())("o,output", "Path to output folder", cxxopts::value<std::string>())(
         "T,threads", "The maximum number of threads to create (0: no limit, default).",
         cxxopts::value<size_t>())
 
         ("verbose", "Print more information about progress",
          cxxopts::value<bool>()->default_value("false"))("help", "Help about this application.")(
             "version", "Print the application version number.");
-=======
-        "o,output", "Path to output folder", cxxopts::value<std::string>())(
-        "j,jobid", "The batch execution job identifier.",
-        cxxopts::value<int>())("verbose", "Print more information about progress",
-                               cxxopts::value<bool>()->default_value("false"))(
-        "help", "Help about this application.")("version", "Print the application version number.");
->>>>>>> b5c86cfc
 
     return options;
 }
