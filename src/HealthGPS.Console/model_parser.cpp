#include "model_parser.h"
#include "csvparser.h"
#include "jsonparser.h"

#include "HealthGPS.Core/scoped_timer.h"

#include <filesystem>
#include <fmt/color.h>
#include <fmt/core.h>
#include <fstream>
#include <optional>

#if USE_TIMER
#define MEASURE_FUNCTION()                                                                         \
    hgps::core::ScopedTimer timer { __func__ }
#else
#define MEASURE_FUNCTION()
#endif

namespace host {

hgps::BaselineAdjustment load_baseline_adjustments(const poco::BaselineInfo &info) {
    MEASURE_FUNCTION();
    const auto male_filename = info.file_names.at("factorsmean_male").string();
    const auto female_filename = info.file_names.at("factorsmean_female").string();

    try {
        if (hgps::core::case_insensitive::equals(info.format, "CSV")) {
            auto data = std::map<hgps::core::Gender,
                                 std::map<hgps::core::Identifier, std::vector<double>>>{};
            data.emplace(hgps::core::Gender::male,
                         load_baseline_from_csv(male_filename, info.delimiter));
            data.emplace(hgps::core::Gender::female,
                         load_baseline_from_csv(female_filename, info.delimiter));
            return hgps::BaselineAdjustment{hgps::FactorAdjustmentTable{std::move(data)}};
        } else {
            throw std::logic_error("Unsupported file format: " + info.format);
        }
    } catch (const std::exception &ex) {
        fmt::print(fg(fmt::color::red), "Failed to parse adjustment file: {} or {}. {}\n",
                   male_filename, female_filename, ex.what());
        throw;
    }
}

std::unique_ptr<hgps::RiskFactorModelDefinition>
load_static_risk_model_definition(const std::string &model_name, const poco::json &opt) {
    MEASURE_FUNCTION();
    if (!hgps::core::case_insensitive::equals(model_name, "hlm")) {
        throw std::invalid_argument{fmt::format("Static model '{}' not recognised", model_name)};
    }

    std::map<int, hgps::HierarchicalLevel> levels;
    std::unordered_map<hgps::core::Identifier, hgps::LinearModel> models;

    poco::HierarchicalModelInfo model_info;
    model_info.models = opt["models"].get<std::unordered_map<std::string, poco::LinearModelInfo>>();
    model_info.levels =
        opt["levels"].get<std::unordered_map<std::string, poco::HierarchicalLevelInfo>>();

    for (const auto &model_item : model_info.models) {
        auto &at = model_item.second;

        std::unordered_map<hgps::core::Identifier, hgps::Coefficient> coeffs;
        for (const auto &pair : at.coefficients) {
            coeffs.emplace(hgps::core::Identifier(pair.first),
                           hgps::Coefficient{.value = pair.second.value,
                                             .pvalue = pair.second.pvalue,
                                             .tvalue = pair.second.tvalue,
                                             .std_error = pair.second.std_error});
        }

        models.emplace(
            hgps::core::Identifier(model_item.first),
            hgps::LinearModel{.coefficients = std::move(coeffs),
                              .residuals_standard_deviation = at.residuals_standard_deviation,
                              .rsquared = at.rsquared});
    }

    for (auto &level_item : model_info.levels) {
        auto &at = level_item.second;
        std::unordered_map<hgps::core::Identifier, int> col_names;
        auto variables_count = static_cast<int>(at.variables.size());
        for (int i = 0; i < variables_count; i++) {
            col_names.emplace(hgps::core::Identifier{at.variables[i]}, i);
        }

        levels.emplace(
            std::stoi(level_item.first),
            hgps::HierarchicalLevel{
                .variables = std::move(col_names),
                .transition = hgps::core::DoubleArray2D(at.transition.rows, at.transition.cols,
                                                        at.transition.data),

                .inverse_transition = hgps::core::DoubleArray2D(at.inverse_transition.rows,
                                                                at.inverse_transition.cols,
                                                                at.inverse_transition.data),

                .residual_distribution = hgps::core::DoubleArray2D(at.residual_distribution.rows,
                                                                   at.residual_distribution.cols,
                                                                   at.residual_distribution.data),

                .correlation = hgps::core::DoubleArray2D(at.correlation.rows, at.correlation.cols,
                                                         at.correlation.data),

                .variances = at.variances});
    }

    return std::make_unique<hgps::HierarchicalLinearModelDefinition>(std::move(models),
                                                                     std::move(levels));
}

std::unique_ptr<hgps::RiskFactorModelDefinition>
load_dynamic_risk_model_definition(const std::string &model_name, const poco::json &opt,
                                   const host::Configuration &config) {
    // Load this dynamic model with the appropriate loader.
    if (hgps::core::case_insensitive::equals(model_name, "ebhlm")) {
        return load_ebhlm_risk_model_definition(opt);
    }
    if (hgps::core::case_insensitive::equals(model_name, "newebm")) {
        return load_newebm_risk_model_definition(opt, config);
    }

    throw std::invalid_argument{
        fmt::format("Dynamic model name '{}' is not recognised.", model_name)};
}

std::unique_ptr<hgps::LiteHierarchicalModelDefinition>
load_ebhlm_risk_model_definition(const poco::json &opt) {
    MEASURE_FUNCTION();
    auto percentage = 0.05;
    std::map<hgps::core::Identifier, hgps::core::Identifier> variables;
    std::map<hgps::core::IntegerInterval, hgps::AgeGroupGenderEquation> equations;

    auto info = poco::LiteHierarchicalModelInfo{};
    opt["BoundaryPercentage"].get_to(info.percentage);
    if (info.percentage > 0.0 && info.percentage < 1.0) {
        percentage = info.percentage;
    } else {
        throw std::invalid_argument(
            fmt::format("Boundary percentage outside range (0, 1): {}", info.percentage));
    }

    info.variables = opt["Variables"].get<std::vector<poco::VariableInfo>>();
    for (const auto &it : opt["Equations"].items()) {
        auto &age_key = it.key();
        info.equations.emplace(
            age_key, std::map<std::string, std::vector<poco::FactorDynamicEquationInfo>>());

        for (const auto &sit : it.value().items()) {
            const auto &gender_key = sit.key();
            const auto &gender_funcs =
                sit.value().get<std::vector<poco::FactorDynamicEquationInfo>>();
            info.equations.at(age_key).emplace(gender_key, gender_funcs);
        }
    }

    for (const auto &item : info.variables) {
        variables.emplace(hgps::core::Identifier{item.name}, hgps::core::Identifier{item.factor});
    }

    for (const auto &age_grp : info.equations) {
        auto limits = hgps::core::split_string(age_grp.first, "-");
        auto age_key =
            hgps::core::IntegerInterval(std::stoi(limits[0].data()), std::stoi(limits[1].data()));
        auto age_equations = hgps::AgeGroupGenderEquation{.age_group = age_key};
        for (const auto &gender : age_grp.second) {

            if (hgps::core::case_insensitive::equals("male", gender.first)) {
                for (const auto &func : gender.second) {
                    auto function = hgps::FactorDynamicEquation{.name = func.name};
                    function.residuals_standard_deviation = func.residuals_standard_deviation;
                    for (const auto &coeff : func.coefficients) {
                        function.coefficients.emplace(hgps::core::to_lower(coeff.first),
                                                      coeff.second);
                    }

                    age_equations.male.emplace(hgps::core::to_lower(func.name), function);
                }
            } else if (hgps::core::case_insensitive::equals("female", gender.first)) {
                for (const auto &func : gender.second) {
                    auto function = hgps::FactorDynamicEquation{.name = func.name};
                    function.residuals_standard_deviation = func.residuals_standard_deviation;
                    for (const auto &coeff : func.coefficients) {
                        function.coefficients.emplace(hgps::core::to_lower(coeff.first),
                                                      coeff.second);
                    }

                    age_equations.female.emplace(hgps::core::to_lower(func.name), function);
                }
            } else {
                throw std::invalid_argument(
                    fmt::format("Unknown model gender type: {}", gender.first));
            }
        }

        equations.emplace(age_key, std::move(age_equations));
    }

    return std::make_unique<hgps::LiteHierarchicalModelDefinition>(
        std::move(equations), std::move(variables), percentage);
}

std::unique_ptr<hgps::EnergyBalanceModelDefinition>
load_newebm_risk_model_definition(const poco::json &opt, const host::Configuration &config) {
    MEASURE_FUNCTION();
    std::unordered_map<hgps::core::Identifier, double> energy_equation;
    std::unordered_map<hgps::core::Identifier, std::pair<double, double>> nutrient_ranges;
    std::unordered_map<hgps::core::Identifier, std::map<hgps::core::Identifier, double>>
        nutrient_equations;
    std::unordered_map<hgps::core::Identifier, std::optional<double>> food_prices;
    std::unordered_map<hgps::core::Gender, std::vector<double>> age_mean_height;

    // Nutrient groups.
    for (const auto &nutrient : opt["Nutrients"]) {
        auto nutrient_key = nutrient["Name"].get<hgps::core::Identifier>();
        nutrient_ranges[nutrient_key] = nutrient["Range"].get<std::pair<double, double>>();
        if (nutrient_ranges[nutrient_key].first > nutrient_ranges[nutrient_key].second) {
            throw std::invalid_argument(
                fmt::format("Nutrient range is invalid: {}", nutrient_key.to_string()));
        }
        energy_equation[nutrient_key] = nutrient["Energy"].get<double>();
    }

    // Food groups.
    for (const auto &food : opt["Foods"]) {
        auto food_key = food["Name"].get<hgps::core::Identifier>();
        food_prices[food_key] = food["Price"].get<std::optional<double>>();
        auto food_nutrients = food["Nutrients"].get<std::map<hgps::core::Identifier, double>>();

        for (const auto &nutrient : opt["Nutrients"]) {
            auto nutrient_key = nutrient["Name"].get<hgps::core::Identifier>();

            if (food_nutrients.contains(nutrient_key.to_string())) {
                double val = food_nutrients.at(nutrient_key.to_string());
                nutrient_equations[food_key][nutrient_key] = val;
            }
        }
    }

    // Foods nutrition data table.
    auto foods_file_info = opt["FoodsDataFile"].get<poco::FileInfo>();
    std::filesystem::path file_path = foods_file_info.name;
    if (file_path.is_relative()) {
        file_path = config.root_path / file_path;
        foods_file_info.name = file_path.string();
    }
    if (!std::filesystem::exists(file_path)) {
        throw std::runtime_error(
            fmt::format("Foods nutrition dataset file: {} not found.\n", file_path.string()));
    }
    auto foods_data_table = load_datatable_from_csv(foods_file_info);

    // Load M/F average heights for age.
<<<<<<< HEAD
    const auto max_age = static_cast<size_t>(settings.age_range.upper());
=======
    unsigned int max_age = config.settings.age_range.back();
>>>>>>> e40b1415
    auto male_height = opt["AgeMeanHeight"]["Male"].get<std::vector<double>>();
    auto female_height = opt["AgeMeanHeight"]["Female"].get<std::vector<double>>();
    if (male_height.size() <= max_age) {
        throw std::invalid_argument("AgeMeanHeight (Male) does not cover complete age range");
    }
    if (female_height.size() <= max_age) {
        throw std::invalid_argument("AgeMeanHeight (Female) does not cover complete age range");
    }
    age_mean_height.emplace(hgps::core::Gender::male, std::move(male_height));
    age_mean_height.emplace(hgps::core::Gender::female, std::move(female_height));

    return std::make_unique<hgps::EnergyBalanceModelDefinition>(
        std::move(energy_equation), std::move(nutrient_ranges), std::move(nutrient_equations),
        std::move(food_prices), std::move(age_mean_height));
}

std::pair<hgps::HierarchicalModelType, std::unique_ptr<hgps::RiskFactorModelDefinition>>
load_risk_model_definition(const std::string &model_type, const poco::json &opt,
                           const host::Configuration &config) {
    // Get model name from JSON
    const auto model_name = hgps::core::to_lower(opt["ModelName"].get<std::string>());

    // Load appropriate model
    if (hgps::core::case_insensitive::equals(model_type, "static")) {
        return std::make_pair(hgps::HierarchicalModelType::Static,
                              load_static_risk_model_definition(model_name, opt));
    }
    if (hgps::core::case_insensitive::equals(model_type, "dynamic")) {
        return std::make_pair(hgps::HierarchicalModelType::Dynamic,
                              load_dynamic_risk_model_definition(model_name, opt, config));
    }

    throw std::invalid_argument(fmt::format("Unknown model type: {}", model_type));
}

poco::json load_json(const std::filesystem::path &model_path) {
    std::ifstream ifs(model_path, std::ifstream::in);
    if (!ifs.good()) {
        throw std::invalid_argument(fmt::format("Model file: {} not found", model_path.string()));
    }

    return poco::json::parse(ifs);
}

void register_risk_factor_model_definitions(hgps::CachedRepository &repository,
                                            const host::Configuration &config) {
    MEASURE_FUNCTION();

    for (const auto &model : config.modelling.risk_factor_models) {
        // Load file and parse JSON
        const auto opt = load_json(model.second);

        // Load appropriate dynamic/static model
        auto [model_type, model_definition] = load_risk_model_definition(model.first, opt, config);

        // Register model in cache
        repository.register_risk_factor_model_definition(model_type, std::move(model_definition));
    }

<<<<<<< HEAD
    auto adjustment = load_baseline_adjustments(info.baseline_adjustment);
    auto max_age = static_cast<std::size_t>(settings.age_range.upper());
=======
    auto adjustment = load_baseline_adjustments(config.modelling.baseline_adjustment);
    auto age_range = hgps::core::IntegerInterval(config.settings.age_range.front(),
                                                 config.settings.age_range.back());
    auto max_age = static_cast<std::size_t>(age_range.upper());
>>>>>>> e40b1415
    for (const auto &table : adjustment.values) {
        for (const auto &item : table.second) {
            if (item.second.size() <= max_age) {
                fmt::print(fg(fmt::color::red),
                           "Baseline adjustment files data must cover age range: [{}].\n",
                           settings.age_range.to_string());
                throw std::invalid_argument(
                    "Baseline adjustment file must cover the required age range.");
            }
        }
    }

    repository.register_baseline_adjustment_definition(std::move(adjustment));
}

} // namespace host<|MERGE_RESOLUTION|>--- conflicted
+++ resolved
@@ -1,4 +1,5 @@
 #include "model_parser.h"
+#include "configuration_parsing_helpers.h"
 #include "csvparser.h"
 #include "jsonparser.h"
 
@@ -239,24 +240,11 @@
     }
 
     // Foods nutrition data table.
-    auto foods_file_info = opt["FoodsDataFile"].get<poco::FileInfo>();
-    std::filesystem::path file_path = foods_file_info.name;
-    if (file_path.is_relative()) {
-        file_path = config.root_path / file_path;
-        foods_file_info.name = file_path.string();
-    }
-    if (!std::filesystem::exists(file_path)) {
-        throw std::runtime_error(
-            fmt::format("Foods nutrition dataset file: {} not found.\n", file_path.string()));
-    }
-    auto foods_data_table = load_datatable_from_csv(foods_file_info);
+    const auto foods_file_info = host::get_file_info(opt["FoodsDataFile"], config.root_path);
+    const auto foods_data_table = load_datatable_from_csv(foods_file_info);
 
     // Load M/F average heights for age.
-<<<<<<< HEAD
-    const auto max_age = static_cast<size_t>(settings.age_range.upper());
-=======
-    unsigned int max_age = config.settings.age_range.back();
->>>>>>> e40b1415
+    const auto max_age = static_cast<size_t>(config.settings.age_range.upper());
     auto male_height = opt["AgeMeanHeight"]["Male"].get<std::vector<double>>();
     auto female_height = opt["AgeMeanHeight"]["Female"].get<std::vector<double>>();
     if (male_height.size() <= max_age) {
@@ -316,21 +304,14 @@
         repository.register_risk_factor_model_definition(model_type, std::move(model_definition));
     }
 
-<<<<<<< HEAD
-    auto adjustment = load_baseline_adjustments(info.baseline_adjustment);
-    auto max_age = static_cast<std::size_t>(settings.age_range.upper());
-=======
     auto adjustment = load_baseline_adjustments(config.modelling.baseline_adjustment);
-    auto age_range = hgps::core::IntegerInterval(config.settings.age_range.front(),
-                                                 config.settings.age_range.back());
-    auto max_age = static_cast<std::size_t>(age_range.upper());
->>>>>>> e40b1415
+    auto max_age = static_cast<std::size_t>(config.settings.age_range.upper());
     for (const auto &table : adjustment.values) {
         for (const auto &item : table.second) {
             if (item.second.size() <= max_age) {
                 fmt::print(fg(fmt::color::red),
                            "Baseline adjustment files data must cover age range: [{}].\n",
-                           settings.age_range.to_string());
+                           config.settings.age_range.to_string());
                 throw std::invalid_argument(
                     "Baseline adjustment file must cover the required age range.");
             }
