#include "energy_balance_hierarchical_model.h"
#include "runtime_context.h"

namespace hgps {

EnergyBalanceHierarchicalModel::EnergyBalanceHierarchicalModel(
    const std::map<core::IntegerInterval, AgeGroupGenderEquation> &equations,
    const std::map<core::Identifier, core::Identifier> &variables, double boundary_percentage)
    : equations_{equations}, variables_{variables}, boundary_percentage_{boundary_percentage} {

    if (equations_.empty()) {
        throw std::invalid_argument("The model equations definition must not be empty");
    }

    if (variables_.empty()) {
        throw std::invalid_argument("The model variables definition must not be empty");
    }
}

HierarchicalModelType EnergyBalanceHierarchicalModel::type() const noexcept {
    return HierarchicalModelType::Dynamic;
}

std::string EnergyBalanceHierarchicalModel::name() const noexcept { return "Dynamic"; }

void EnergyBalanceHierarchicalModel::generate_risk_factors(
    [[maybe_unused]] RuntimeContext &context) {
    throw std::logic_error(
        "EnergyBalanceHierarchicalModel::generate_risk_factors not yet implemented.");
}

void EnergyBalanceHierarchicalModel::update_risk_factors(RuntimeContext &context) {
    auto age_key = core::Identifier{"age"};
    for (auto &entity : context.population()) {
        // Ignore if inactive, newborn risk factors must be generated, not updated!
        if (!entity.is_active() || entity.age == 0) {
            continue;
        }

        auto current_risk_factors =
            get_current_risk_factors(context.mapping(), entity, context.time_now());

        // Model calibrated on previous year's age
        auto model_age = static_cast<int>(entity.age - 1);
        if (current_risk_factors.at(age_key) > model_age) {
            current_risk_factors.at(age_key) = model_age;
        }

        auto &eqns = equations_at(model_age);
        if (entity.gender == core::Gender::male) {
            update_risk_factors_exposure(context, entity, current_risk_factors, eqns.male);
        } else {
            update_risk_factors_exposure(context, entity, current_risk_factors, eqns.female);
        }
    }
}

const AgeGroupGenderEquation &EnergyBalanceHierarchicalModel::equations_at(const int &age) const {
<<<<<<< HEAD
    const auto &all_eqns = equations_;
    for (auto &entry : all_eqns) {
=======
    for (auto &entry : equations_) {
>>>>>>> 61fc51a6
        if (entry.first.contains(age)) {
            return entry.second;
        }
    }

    if (age < equations_.begin()->first.lower()) {
        return equations_.begin()->second;
    }

    return equations_.rbegin()->second;
}

void EnergyBalanceHierarchicalModel::update_risk_factors_exposure(
    RuntimeContext &context, Person &entity,
    const std::map<core::Identifier, double> &current_risk_factors,
    const std::map<core::Identifier, FactorDynamicEquation> &equations) {
    auto delta_comp_factors = std::unordered_map<core::Identifier, double>();
    for (auto level = 1; level <= context.mapping().max_level(); level++) {
        auto level_factors = context.mapping().at_level(level);
        for (const auto &factor : level_factors) {
            auto &factor_equation = equations.at(factor.key());

            auto original_value = entity.get_risk_factor_value(factor.key());
            auto delta_factor = 0.0;
            for (const auto &coeff : factor_equation.coefficients) {
                if (current_risk_factors.contains(coeff.first)) {
                    delta_factor += coeff.second * current_risk_factors.at(coeff.first);
                } else {
                    auto &factor_key = variables_.at(coeff.first);
                    delta_factor += coeff.second * delta_comp_factors.at(factor_key);
                }
            }

            // Intervention: "-1" as we want to retrieve data from last year
            delta_factor = context.scenario().apply(
                context.random(), entity, context.time_now() - 1, factor.key(), delta_factor);
            auto factor_stdev = factor_equation.residuals_standard_deviation;
            delta_factor +=
                sample_normal_with_boundary(context.random(), 0.0, factor_stdev, original_value);
            delta_comp_factors.emplace(factor.key(), delta_factor);

            auto updated_value = entity.risk_factors.at(factor.key()) + delta_factor;
            entity.risk_factors.at(factor.key()) = factor.get_bounded_value(updated_value);
        }
    }
}

std::map<core::Identifier, double>
EnergyBalanceHierarchicalModel::get_current_risk_factors(const HierarchicalMapping &mapping,
                                                         Person &entity, int time_year) const {
    auto entity_risk_factors = std::map<core::Identifier, double>();
    entity_risk_factors.emplace(InterceptKey, entity.get_risk_factor_value(InterceptKey));
    for (const auto &factor : mapping) {
        if (factor.is_dynamic_factor()) {
            entity_risk_factors.emplace(factor.key(), time_year - 1);
        } else {
            entity_risk_factors.emplace(factor.key(), entity.get_risk_factor_value(factor.key()));
        }
    }

    return entity_risk_factors;
}

double EnergyBalanceHierarchicalModel::sample_normal_with_boundary(Random &random, double mean,
                                                                   double standard_deviation,
                                                                   double boundary) const {
    auto candidate = random.next_normal(mean, standard_deviation);
    auto cap = boundary_percentage_ * boundary;
    return std::min(std::max(candidate, -cap), +cap);
}

LiteHierarchicalModelDefinition::LiteHierarchicalModelDefinition(
    std::map<core::IntegerInterval, AgeGroupGenderEquation> equations,
    std::map<core::Identifier, core::Identifier> variables, const double boundary_percentage)
    : equations_{equations}, variables_{variables}, boundary_percentage_{boundary_percentage} {

    if (equations_.empty()) {
        throw std::invalid_argument("The model equations definition must not be empty");
    }

    if (variables_.empty()) {
        throw std::invalid_argument("The model variables definition must not be empty");
    }
}

std::unique_ptr<HierarchicalLinearModel> LiteHierarchicalModelDefinition::create_model() const {
    return std::make_unique<EnergyBalanceHierarchicalModel>(equations_, variables_,
                                                            boundary_percentage_);
}

} // namespace hgps<|MERGE_RESOLUTION|>--- conflicted
+++ resolved
@@ -56,21 +56,17 @@
 }
 
 const AgeGroupGenderEquation &EnergyBalanceHierarchicalModel::equations_at(const int &age) const {
-<<<<<<< HEAD
-    const auto &all_eqns = equations_;
-    for (auto &entry : all_eqns) {
-=======
     for (auto &entry : equations_) {
->>>>>>> 61fc51a6
         if (entry.first.contains(age)) {
+            // If there is an equation for the age, return it.
             return entry.second;
         }
     }
-
     if (age < equations_.begin()->first.lower()) {
+        // Else if the age is below the first equation, return the first equation.
         return equations_.begin()->second;
     }
-
+    // Else if the age is above the last equation, return the last equation.
     return equations_.rbegin()->second;
 }
 
