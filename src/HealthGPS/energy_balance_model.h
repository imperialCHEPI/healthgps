--- conflicted
+++ resolved
@@ -52,15 +52,9 @@
     /// @param age_mean_height The mean height at all ages (male and female)
     /// @throws std::invalid_argument for empty arguments
     EnergyBalanceModelDefinition(
-<<<<<<< HEAD
-        std::unordered_map<core::Identifier, double> &&energy_equation,
-        std::unordered_map<core::Identifier, std::map<core::Identifier, double>>
-            &&nutrient_equations,
-        std::unordered_map<core::Gender, std::vector<double>> &&age_mean_height);
-=======
-        std::vector<core::Identifier> nutrient_list,
-        std::map<core::Identifier, std::map<core::Identifier, double>> nutrient_equations);
->>>>>>> 1cb9b4c6
+        std::unordered_map<core::Identifier, double> energy_equation,
+        std::unordered_map<core::Identifier, std::map<core::Identifier, double>> nutrient_equations,
+        std::unordered_map<core::Gender, std::vector<double>> age_mean_height);
 
     /// @brief Construct a new EnergyBalanceModel from this definition
     /// @return A unique pointer to the new EnergyBalanceModel instance
