--- conflicted
+++ resolved
@@ -7,25 +7,17 @@
 namespace hgps {
 
 StaticLinearModel::StaticLinearModel(
-<<<<<<< HEAD
     const RiskFactorSexAgeTable &expected, const std::vector<core::Identifier> &names,
     const std::vector<LinearModelParams> &models, const std::vector<double> &lambda,
     const std::vector<double> &stddev, const Eigen::MatrixXd &cholesky, const double info_speed,
     const std::unordered_map<core::Identifier, std::unordered_map<core::Gender, double>>
         &rural_prevalence,
-    const std::unordered_map<core::Income, LinearModelParams> &income_models)
+    const std::unordered_map<core::Income, LinearModelParams> &income_models,
+    const std::unordered_map<core::Gender, std::vector<double>> &weight_quantiles)
     : RiskFactorAdjustableModel{expected}, names_{names}, models_{models}, lambda_{lambda},
       stddev_{stddev}, cholesky_{cholesky}, info_speed_{info_speed},
-      rural_prevalence_{rural_prevalence}, income_models_{income_models} {
-=======
-    const RiskFactorSexAgeTable &risk_factor_expected,
-    const std::vector<LinearModelParams> &risk_factor_models,
-    const Eigen::MatrixXd &risk_factor_cholesky,
-    const std::map<core::Gender, std::vector<double>> &weight_quantiles =
-        std::map<core::Gender, std::vector<double>>())
-    : RiskFactorAdjustableModel{risk_factor_expected}, risk_factor_models_{risk_factor_models},
-      risk_factor_cholesky_{risk_factor_cholesky}, weight_quantiles_{weight_quantiles} {
->>>>>>> 66c0b58a
+      rural_prevalence_{rural_prevalence}, income_models_{income_models},
+      weight_quantiles_{weight_quantiles} {
 
     if (names_.empty()) {
         throw core::HgpsException("Risk factor names list is empty");
@@ -42,16 +34,14 @@
     if (!cholesky_.allFinite()) {
         throw core::HgpsException("Risk factor Cholesky matrix contains non-finite values");
     }
-<<<<<<< HEAD
     if (rural_prevalence_.empty()) {
         throw core::HgpsException("Rural prevalence mapping is empty");
     }
     if (income_models_.empty()) {
-        throw core::HgpsException("Income models list is empty");
-=======
+        throw core::HgpsException("Income models mapping is empty");
+    }
     if (weight_quantiles_.empty()) {
-        throw core::HgpsException("Weight quantiles dictionary is empty");
->>>>>>> 66c0b58a
+        throw core::HgpsException("Weight quantiles mapping is empty");
     }
 }
 
@@ -63,7 +53,6 @@
 
     // Initialise everyone.
     for (auto &person : context.population()) {
-<<<<<<< HEAD
         initialise_sector(person, context.random());
         initialise_income(person, context.random());
         initialise_factors(person, context.random());
@@ -71,23 +60,14 @@
 
     // Adjust risk factors to match expected values.
     adjust_risk_factors(context, names_);
-=======
-
-        // Approximate risk factor values with linear models.
-        linear_approximation(person);
-
-        // Initialise weight
+
+    // Initialise newborns.
+    for (auto &person : context.population()) {
         initialise_weight(person, context.random());
-
-        // Correlated residual sampling.
-        auto samples = correlated_samples(context);
-
-        // TODO: add residuals to risk factor values
-    }
-
-    // Adjust weigth risk factor such its mean sim value matches expected value.
+    }
+
+    // Adjust weight risk factor such its mean sim value matches expected value.
     adjust_risk_factors(context, {"Weight"_id});
->>>>>>> 66c0b58a
 }
 
 void StaticLinearModel::update_risk_factors(RuntimeContext &context) {
@@ -281,11 +261,6 @@
     }
 }
 
-/// Initialises the weight of a person.
-///
-/// It uses the baseline adjustment to get its initial value, based on its sex and age.
-/// @param person The person fo initialise the weight for.
-/// @generator Random number generator for the simulation.
 void StaticLinearModel::initialise_weight(Person &person, Random &generator) {
 
     auto weight_bl = get_risk_factor_expected().at(person.gender, "Weight"_id).at(person.age);
@@ -293,10 +268,6 @@
     person.risk_factors["Weight"_id] = weight_bl * weight_quantile;
 }
 
-/// Returns the weight quantile for the given gender.
-///
-/// @gender The gender of the person.
-/// @generator Random number generator for the simulation.
 double StaticLinearModel::get_weight_quantile(core::Gender gender, Random &generator) {
 
     auto index = static_cast<size_t>(generator.next_double() * weight_quantiles_.at(gender).size());
@@ -304,25 +275,17 @@
 }
 
 StaticLinearModelDefinition::StaticLinearModelDefinition(
-<<<<<<< HEAD
     RiskFactorSexAgeTable expected, std::vector<core::Identifier> names,
     std::vector<LinearModelParams> models, std::vector<double> lambda, std::vector<double> stddev,
     Eigen::MatrixXd cholesky, double info_speed,
     std::unordered_map<core::Identifier, std::unordered_map<core::Gender, double>> rural_prevalence,
-    std::unordered_map<core::Income, LinearModelParams> income_models)
+    std::unordered_map<core::Income, LinearModelParams> income_models,
+    std::unordered_map<core::Gender, std::vector<double>> weight_quantiles)
     : RiskFactorAdjustableModelDefinition{std::move(expected)}, names_{std::move(names)},
       models_{std::move(models)}, lambda_{std::move(lambda)}, stddev_{std::move(stddev)},
       cholesky_{std::move(cholesky)}, info_speed_{info_speed},
-      rural_prevalence_{std::move(rural_prevalence)}, income_models_{std::move(income_models)} {
-=======
-    RiskFactorSexAgeTable risk_factor_expected, std::vector<LinearModelParams> risk_factor_models,
-    Eigen::MatrixXd risk_factor_cholesky,
-    std::map<core::Gender, std::vector<double>> weight_quantiles)
-    : RiskFactorAdjustableModelDefinition{std::move(risk_factor_expected)},
-      risk_factor_models_{std::move(risk_factor_models)},
-      risk_factor_cholesky_{std::move(risk_factor_cholesky)},
+      rural_prevalence_{std::move(rural_prevalence)}, income_models_{std::move(income_models)},
       weight_quantiles_{std::move(weight_quantiles)} {
->>>>>>> 66c0b58a
 
     if (names_.empty()) {
         throw core::HgpsException("Risk factor names list is empty");
@@ -339,30 +302,22 @@
     if (!cholesky_.allFinite()) {
         throw core::HgpsException("Risk factor Cholesky matrix contains non-finite values");
     }
-<<<<<<< HEAD
     if (rural_prevalence_.empty()) {
         throw core::HgpsException("Rural prevalence mapping is empty");
     }
     if (income_models_.empty()) {
-        throw core::HgpsException("Income models list is empty");
-=======
+        throw core::HgpsException("Income models mapping is empty");
+    }
     if (weight_quantiles_.empty()) {
-        throw core::HgpsException("Weight quantiles dictionary is empty");
->>>>>>> 66c0b58a
+        throw core::HgpsException("Weight quantiles mapping is empty");
     }
 }
 
 std::unique_ptr<RiskFactorModel> StaticLinearModelDefinition::create_model() const {
-<<<<<<< HEAD
     const auto &expected = get_risk_factor_expected();
     return std::make_unique<StaticLinearModel>(expected, names_, models_, lambda_, stddev_,
                                                cholesky_, info_speed_, rural_prevalence_,
-                                               income_models_);
-=======
-    const auto &risk_factor_expected = get_risk_factor_expected();
-    return std::make_unique<StaticLinearModel>(risk_factor_expected, risk_factor_models_,
-                                               risk_factor_cholesky_, weight_quantiles_);
->>>>>>> 66c0b58a
+                                               income_models_, weight_quantiles_);
 }
 
 } // namespace hgps