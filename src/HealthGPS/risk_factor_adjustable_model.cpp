--- conflicted
+++ resolved
@@ -193,15 +193,9 @@
     auto age_count = age_range.upper() + 1;
 
     // Compute simulated means.
-    // std::cout<< "\nDEBUG: RiskFactorAdjustableModel::calculate_adjustments - Calculating
-    // simulated means";
     auto simulated_means = calculate_simulated_mean(context.population(), age_range, factors);
-    // std::cout << "\nDEBUG: RiskFactorAdjustableModel::calculate_adjustments - Simulated means
-    // calculated";
 
     // Compute adjustments.
-    // std::cout << "\nDEBUG: RiskFactorAdjustableModel::calculate_adjustments - Computing
-    // adjustments";
     auto adjustments = RiskFactorSexAgeTable{};
     for (const auto &[sex, simulated_means_by_sex] : simulated_means) {
         for (size_t i = 0; i < factors.size(); i++) {
@@ -229,9 +223,6 @@
             }
         }
     }
-    // std::cout << "\nDEBUG: RiskFactorAdjustableModel::calculate_adjustments - Adjustments
-    // computed"; std::cout << "\nDEBUG: RiskFactorAdjustableModel::calculate_adjustments -
-    // Completed";
 
     return adjustments;
 }
@@ -244,14 +235,7 @@
     auto age_count = age_range.upper() + 1;
 
     // Compute first moments.
-<<<<<<< HEAD
     auto moments = UnorderedMap2d<core::Gender, core::Identifier, std::vector<FirstMoment>>{};
-    int processed_count = 0;
-=======
-    auto moments = UnorderedMap2d<core::Gender, core::Identifier,
-                                  std::vector<FirstMoment>>{}; // very wasteful - being created and
-                                                               // destroyed at every time step
->>>>>>> 977cb3b8
     for (const auto &person : population) {
         if (!person.is_active()) {
             continue;
@@ -273,11 +257,6 @@
             moments.at(person.gender, factor).at(person.age).append(value);
         }
 
-        processed_count++;
-        /*if (processed_count % 1000 == 0) {
-            std::cout << "\nDEBUG: Processed " << processed_count << " people for first moments"
-                      << std::endl;
-        }*/
     }
 
     // Compute means.
