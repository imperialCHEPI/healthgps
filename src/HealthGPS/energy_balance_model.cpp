--- conflicted
+++ resolved
@@ -4,27 +4,25 @@
 namespace hgps {
 
 EnergyBalanceModel::EnergyBalanceModel(
-<<<<<<< HEAD
     const std::unordered_map<core::Identifier, double> &energy_equation,
     const std::unordered_map<core::Identifier, std::map<core::Identifier, double>>
         &nutrient_equations,
     const std::unordered_map<core::Gender, std::vector<double>> &age_mean_height)
     : energy_equation_{energy_equation}, nutrient_equations_{nutrient_equations},
-      age_mean_height_{age_mean_height} {}
-=======
-    const std::vector<core::Identifier> &nutrient_list,
-    const std::map<core::Identifier, std::map<core::Identifier, double>> &nutrient_equations)
-    : nutrient_list_{nutrient_list}, nutrient_equations_{nutrient_equations} {
+      age_mean_height_{age_mean_height} {
 
-    if (nutrient_list_.get().empty()) {
-        throw std::invalid_argument("Nutrient list is empty");
+    if (energy_equation_.get().empty()) {
+        throw std::invalid_argument("Energy equation mapping is empty");
     }
 
     if (nutrient_equations_.get().empty()) {
         throw std::invalid_argument("Nutrient equation mapping is empty");
     }
+
+    if (age_mean_height_.get().empty()) {
+        throw std::invalid_argument("Age mean height mapping is empty");
+    }
 }
->>>>>>> 49f929d6
 
 HierarchicalModelType EnergyBalanceModel::type() const noexcept {
     return HierarchicalModelType::Dynamic;
@@ -104,24 +102,14 @@
 }
 
 EnergyBalanceModelDefinition::EnergyBalanceModelDefinition(
-<<<<<<< HEAD
     std::unordered_map<core::Identifier, double> energy_equation,
     std::unordered_map<core::Identifier, std::map<core::Identifier, double>> nutrient_equations,
     std::unordered_map<core::Gender, std::vector<double>> age_mean_height)
-    : energy_equation_{std::move(energy_equation)},
-      nutrient_equations_{std::move(nutrient_equations)},
-      age_mean_height_{std::move(age_mean_height)} {
+    : energy_equation_{energy_equation}, nutrient_equations_{nutrient_equations},
+      age_mean_height_{age_mean_height} {
 
     if (energy_equation_.empty()) {
         throw std::invalid_argument("Energy equation mapping is empty");
-=======
-    std::vector<core::Identifier> nutrient_list,
-    std::map<core::Identifier, std::map<core::Identifier, double>> nutrient_equations)
-    : nutrient_list_{nutrient_list}, nutrient_equations_{nutrient_equations} {
-
-    if (nutrient_list_.empty()) {
-        throw std::invalid_argument("Nutrient list is empty");
->>>>>>> 49f929d6
     }
 
     if (nutrient_equations_.empty()) {
@@ -129,7 +117,7 @@
     }
 
     if (age_mean_height_.empty()) {
-        throw std::invalid_argument("Gender mean height mapping is empty");
+        throw std::invalid_argument("Age mean height mapping is empty");
     }
 }
 
