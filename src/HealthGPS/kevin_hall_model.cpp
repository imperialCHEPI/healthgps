#include "HealthGPS.Core/exception.h"

#include "kevin_hall_model.h"
#include "runtime_context.h"
#include "sync_message.h"

#include <algorithm>
#include <iterator>
#include <utility>

namespace { // anonymous namespace

using KevinHallAdjustmentMessage =
    hgps::SyncDataMessage<hgps::UnorderedMap2d<hgps::core::Gender, int, double>>;

} // anonymous namespace

/*
 * Suppress this clang-tidy warning for now, because most (all?) of these methods won't
 * be suitable for converting to statics once the model is finished.
 */
// NOLINTBEGIN(readability-convert-member-functions-to-static)
namespace hgps {

KevinHallModel::KevinHallModel(
    const RiskFactorSexAgeTable &expected,
    const std::unordered_map<core::Identifier, double> &energy_equation,
    const std::unordered_map<core::Identifier, core::DoubleInterval> &nutrient_ranges,
    const std::unordered_map<core::Identifier, std::map<core::Identifier, double>>
        &nutrient_equations,
    const std::unordered_map<core::Identifier, std::optional<double>> &food_prices,
    const std::unordered_map<core::Gender, std::vector<double>> &weight_quantiles,
    const std::vector<double> &epa_quantiles,
    const std::unordered_map<core::Gender, double> &height_stddev,
    const std::unordered_map<core::Gender, double> &height_slope)
    : RiskFactorAdjustableModel{expected}, energy_equation_{energy_equation},
      nutrient_ranges_{nutrient_ranges}, nutrient_equations_{nutrient_equations},
      food_prices_{food_prices}, weight_quantiles_{weight_quantiles}, epa_quantiles_{epa_quantiles},
      height_stddev_{height_stddev}, height_slope_{height_slope} {}

RiskFactorModelType KevinHallModel::type() const noexcept { return RiskFactorModelType::Dynamic; }

std::string KevinHallModel::name() const noexcept { return "Dynamic"; }

void KevinHallModel::generate_risk_factors(RuntimeContext &context) {

    // Initialise everyone.
    for (auto &person : context.population()) {
        initialise_nutrient_intakes(person);
        initialise_energy_intake(person);
        initialise_weight(person);
    }

    // Adjust weight mean to match expected.
    adjust_risk_factors(context, {"Weight"_id});

    // Compute weight power means by sex and age.
    auto W_power_means = compute_mean_weight(context.population(), height_slope_);

    // Initialise everyone.
    for (auto &person : context.population()) {
        double W_power_mean = W_power_means.at(person.gender, person.age);
        initialise_height(person, W_power_mean, context.random());
        initialise_kevin_hall_state(person);
        compute_bmi(person);
    }
}

void KevinHallModel::update_risk_factors(RuntimeContext &context) {

    // Update (initialise) newborns.
    update_newborns(context);

    // Update non-newborns.
    update_non_newborns(context);

    // Compute BMI values for everyone.
    for (auto &person : context.population()) {
        // Ignore if inactive.
        if (!person.is_active()) {
            continue;
        }

        compute_bmi(person);
    }
}

void KevinHallModel::update_newborns(RuntimeContext &context) const {

    // Initialise nutrient and energy intake and weight for newborns.
    for (auto &person : context.population()) {
        // Ignore if inactive or not newborn.
        if (!person.is_active() || (person.age != 0)) {
            continue;
        }

        initialise_nutrient_intakes(person);
        initialise_energy_intake(person);
        initialise_weight(person);
    }

    // TODO: This newborn adjustment needs sending to intervention scenario -- see #266.

    // NOTE: FOR REFACTORING: This block should eventually be replaced by a call to
    // `adjust_risk_factors(context, {"Weight"_id}, IntegerInterval{0, 0});` once age_range
    // is implemented in the adjustment method, as it is redundant and does not communicate
    // the newborn weight adjustment to the intervention (see #266).

    // NOTE: FOR REFACTORING: Then, this whole method can be replaced with a generalised
    // initialise method, which accepts an age range, and both the `generate_risk_factors`
    // (on `context.age_range()`) and `update_risk_factors` (on `IntegerInterval{0, 0}`)
    // can call this new method.

    // Adjust newborn weight to match expected.
    auto adjustments = compute_weight_adjustments(context.population(), 0);
    for (auto &person : context.population()) {
        // Ignore if inactive or not newborn.
        if (!person.is_active() || (person.age != 0)) {
            continue;
        }

        double adjustment = adjustments.at(person.gender, person.age);
        person.risk_factors.at("Weight"_id) += adjustment;
    }

    // NOTE: FOR REFACTORING: End of semi-redundant block.

    // Compute newborn weight power means by sex.
    auto W_power_means = compute_mean_weight(context.population(), height_slope_, 0);

    // Initialise height and other Kevin Hall state for newborns.
    for (auto &person : context.population()) {
        // Ignore if inactive or not newborn.
        if (!person.is_active() || (person.age != 0)) {
            continue;
        }

        double W_power_mean = W_power_means.at(person.gender, person.age);
        initialise_height(person, W_power_mean, context.random());
        initialise_kevin_hall_state(person);
    }
}

void KevinHallModel::update_non_newborns(RuntimeContext &context) const {

    // Update nutrient and energy intake for non-newborns.
    for (auto &person : context.population()) {
        // Ignore if inactive or newborn.
        if (!person.is_active() || (person.age == 0)) {
            continue;
        }

        update_nutrient_intakes(person);
        update_energy_intake(person);
    }

    // Update weight for non-newborns.
    for (auto &person : context.population()) {
        // Ignore if inactive or newborn.
        if (!person.is_active() || (person.age == 0)) {
            continue;
        }

        if (person.age < kevin_hall_age_min) {
            initialise_weight(person);
        } else {
            kevin_hall_run(person);
        }
    }

    // Compute (baseline) or receive (intervention) weight adjustments from baseline scenario.
    auto adjustments = receive_weight_adjustments(context);

    // Adjust weight and other Kevin Hall state for non-newborns.
    for (auto &person : context.population()) {
        // Ignore if inactive or newborn.
        if (!person.is_active() || (person.age == 0)) {
            continue;
        }

        double adjustment;
        if (adjustments.contains(person.gender, person.age)) {
            adjustment = adjustments.at(person.gender, person.age);
        } else {
            adjustment = 0.0;
        }

        if (person.age < kevin_hall_age_min) {
            initialise_kevin_hall_state(person, adjustment);
        } else {
            adjust_weight(person, adjustment);
        }
    }

    // Send (baseline) weight adjustments to intervention scenario.
    send_weight_adjustments(context, std::move(adjustments));

    // Compute weight power means by sex and age.
    auto W_power_means = compute_mean_weight(context.population(), height_slope_);

    // Update: (no newborns or 19 and over).
    for (auto &person : context.population()) {
        // Ignore if inactive or newborn or aged 19 and over.
        if (!person.is_active() || ((person.age == 0) || (person.age >= 19))) {
            continue;
        }

        double W_power_mean = W_power_means.at(person.gender, person.age);
        update_height(person, W_power_mean);
    }
}

KevinHallAdjustmentTable KevinHallModel::receive_weight_adjustments(RuntimeContext &context) const {
    KevinHallAdjustmentTable adjustments;

    // Baseline scenatio: compute adjustments.
    if (context.scenario().type() == ScenarioType::baseline) {
        return compute_weight_adjustments(context.population());
    }

    // Intervention scenario: receive adjustments from baseline scenario.
    auto message = context.scenario().channel().try_receive(context.sync_timeout_millis());
    if (!message.has_value()) {
        throw core::HgpsException(
            "Simulation out of sync, receive Kevin Hall adjustments message has timed out");
    }

    auto &basePtr = message.value();
    auto *messagePrt = dynamic_cast<KevinHallAdjustmentMessage *>(basePtr.get());
    if (!messagePrt) {
        throw core::HgpsException(
            "Simulation out of sync, failed to receive a Kevin Hall adjustments message");
    }

    return messagePrt->data();
}

void KevinHallModel::send_weight_adjustments(RuntimeContext &context,
                                             KevinHallAdjustmentTable &&adjustments) const {

    // Baseline scenario: send adjustments.
    if (context.scenario().type() == ScenarioType::baseline) {
        context.scenario().channel().send(std::make_unique<KevinHallAdjustmentMessage>(
            context.current_run(), context.time_now(), std::move(adjustments)));
    }
}

KevinHallAdjustmentTable
KevinHallModel::compute_weight_adjustments(Population &population,
                                           std::optional<unsigned> age) const {
    const auto &expected = get_risk_factor_expected();
    auto W_means = compute_mean_weight(population, std::nullopt, age);

    // Compute adjustments.
    auto adjustments = KevinHallAdjustmentTable{};
    for (const auto &[W_mean_sex, W_means_by_sex] : W_means) {
        adjustments.emplace_row(W_mean_sex, std::unordered_map<int, double>{});
        for (const auto &[W_mean_age, W_mean] : W_means_by_sex) {
            // NOTE: we only have the ages we requested here.
            double W_expected = expected.at(W_mean_sex, "Weight"_id).at(W_mean_age);
            adjustments.at(W_mean_sex)[W_mean_age] = W_expected - W_mean;
        }
    }

    return adjustments;
}

void KevinHallModel::initialise_nutrient_intakes(Person &person) const {

    // Initialise nutrient intakes.
    compute_nutrient_intakes(person);

    // Start with previous = current.
    double carbohydrate = person.risk_factors.at("Carbohydrate"_id);
    person.risk_factors["Carbohydrate_previous"_id] = carbohydrate;
    double sodium = person.risk_factors.at("Sodium"_id);
    person.risk_factors["Sodium_previous"_id] = sodium;
}

void KevinHallModel::update_nutrient_intakes(Person &person) const {

    // Set previous nutrient intakes.
    double previous_carbohydrate = person.risk_factors.at("Carbohydrate"_id);
    person.risk_factors.at("Carbohydrate_previous"_id) = previous_carbohydrate;
    double previous_sodium = person.risk_factors.at("Sodium"_id);
    person.risk_factors.at("Sodium_previous"_id) = previous_sodium;

    // Update nutrient intakes.
    compute_nutrient_intakes(person);
}

void KevinHallModel::compute_nutrient_intakes(Person &person) const {

    // Reset nutrient intakes to zero.
    for (const auto &[nutrient_key, unused] : energy_equation_) {
        person.risk_factors[nutrient_key] = 0.0;
    }

    // Compute nutrient intakes from food intakes.
    for (const auto &[food_key, nutrient_coefficients] : nutrient_equations_) {
        double food_intake = person.risk_factors.at(food_key);
        for (const auto &[nutrient_key, nutrient_coefficient] : nutrient_coefficients) {
            person.risk_factors.at(nutrient_key) += food_intake * nutrient_coefficient;
        }
    }
}

void KevinHallModel::initialise_energy_intake(Person &person) const {

    // Initialise energy intake.
    compute_energy_intake(person);

    // Start with previous = current.
    double energy_intake = person.risk_factors.at("EnergyIntake"_id);
    person.risk_factors["EnergyIntake_previous"_id] = energy_intake;
}

void KevinHallModel::update_energy_intake(Person &person) const {

    // Set previous energy intake.
    double previous_energy_intake = person.risk_factors.at("EnergyIntake"_id);
    person.risk_factors.at("EnergyIntake_previous"_id) = previous_energy_intake;

    // Update energy intake.
    compute_energy_intake(person);
}

void KevinHallModel::compute_energy_intake(Person &person) const {

    // Reset energy intake to zero.
    const auto energy_intake_key = "EnergyIntake"_id;
    person.risk_factors[energy_intake_key] = 0.0;

    // Compute energy intake from nutrient intakes.
    for (const auto &[nutrient_key, energy_coefficient] : energy_equation_) {
        double nutrient_intake = person.risk_factors.at(nutrient_key);
        person.risk_factors.at(energy_intake_key) += nutrient_intake * energy_coefficient;
    }
}

void KevinHallModel::initialise_kevin_hall_state(Person &person,
                                                 std::optional<double> adjustment) const {

    // Apply optional weight adjustment.
    if (adjustment.has_value()) {
        person.risk_factors.at("Weight"_id) += adjustment.value();
    }

    // Get already computed values.
    double H = person.risk_factors.at("Height"_id);
    double BW = person.risk_factors.at("Weight"_id);
    double PAL = person.risk_factors.at("PhysicalActivity"_id);
    double EI = person.risk_factors.at("EnergyIntake"_id);

    // Body fat.
    double F;
    if (person.gender == core::Gender::female) {
        F = BW * (0.14 * person.age + 39.96 * log(BW / pow(H / 100, 2.0)) - 102.01) / 100.0;
    } else if (person.gender == core::Gender::male) {
        F = BW * (0.14 * person.age + 37.31 * log(BW / pow(H / 100, 2.0)) - 103.94) / 100.0;
    } else {
        throw core::HgpsException("Unknown gender");
    }

    if (F < 0.0) {
        // HACK: deal with negative body fat.
        F = 0.2 * BW;
    }

    // Glycogen, water and extracellular fluid.
    double G = 0.01 * BW;
    double W = 2.7 * G;
    double ECF = 0.7 * 0.235 * BW;

    // Lean tissue.
    double L = BW - F - G - W - ECF;

    // Model intercept value.
    double delta = compute_delta(person.age, person.gender, PAL, BW, H);
    double K = EI - (gamma_F * F + gamma_L * L + delta * BW);

    // Compute energy expenditure.
    double C = 10.4 * rho_L / rho_F;
    double p = C / (C + F);
    double x = p * eta_L / rho_L + (1.0 - p) * eta_F / rho_F;
    double EE = compute_EE(BW, F, L, EI, K, delta, x);

    // Set new state.
    person.risk_factors["BodyFat"_id] = F;
    person.risk_factors["LeanTissue"_id] = L;
    person.risk_factors["Glycogen"_id] = G;
    person.risk_factors["ExtracellularFluid"_id] = ECF;
    person.risk_factors["Intercept_K"_id] = K;

    // Set new energy expenditure (may not exist yet).
    person.risk_factors["EnergyExpenditure"_id] = EE;
}

void KevinHallModel::kevin_hall_run(Person &person) const {

    // Get initial body weight.
    double BW_0 = person.risk_factors.at("Weight"_id);

    // Compute energy cost per unit body weight.
    double PAL = person.risk_factors.at("PhysicalActivity"_id);
    double H = person.risk_factors.at("Height"_id);
    double delta = compute_delta(person.age, person.gender, PAL, BW_0, H);

    // Get carbohydrate intake and energy intake.
    double CI_0 = person.risk_factors.at("Carbohydrate_previous"_id);
    double CI = person.risk_factors.at("Carbohydrate"_id);
    double EI_0 = person.risk_factors.at("EnergyIntake_previous"_id);
    double EI = person.risk_factors.at("EnergyIntake"_id);
    double delta_EI = EI - EI_0;

    // Compute thermic effect of food.
    double TEF = beta_TEF * delta_EI;

    // Compute adaptive thermogenesis.
    double AT = beta_AT * delta_EI;

    // Compute glycogen and water.
    double G_0 = person.risk_factors.at("Glycogen"_id);
    double G = compute_G(CI, CI_0, G_0);
    double W = 2.7 * G;

    // Compute extracellular fluid.
    double Na_0 = person.risk_factors.at("Sodium_previous"_id);
    double Na = person.risk_factors.at("Sodium"_id);
    double delta_Na = Na - Na_0;
    double ECF_0 = person.risk_factors.at("ExtracellularFluid"_id);
    double ECF = compute_ECF(delta_Na, CI, CI_0, ECF_0);

    // Get initial body fat and lean tissue.
    double F_0 = person.risk_factors.at("BodyFat"_id);
    double L_0 = person.risk_factors.at("LeanTissue"_id);

    // Get intercept value.
    double K = person.risk_factors.at("Intercept_K"_id);

    // Energy partitioning.
    double C = 10.4 * rho_L / rho_F;
    double p = C / (C + F_0);
    double x = p * eta_L / rho_L + (1.0 - p) * eta_F / rho_F;

    // First equation ax + by = e.
    double a1 = p * rho_F;
    double b1 = -(1.0 - p) * rho_L;
    double c1 = p * rho_F * F_0 - (1 - p) * rho_L * L_0;

    // Second equation cx + dy = f.
    double a2 = gamma_F + delta;
    double b2 = gamma_L + delta;
    double c2 = EI - K - TEF - AT - delta * (G + W + ECF);

    // Compute body fat and lean tissue steady state.
    double steady_F = -(b1 * c2 - b2 * c1) / (a1 * b2 - a2 * b1);
    double steady_L = -(c1 * a2 - c2 * a1) / (a1 * b2 - a2 * b1);

    // Compute time constant.
    double tau = rho_L * rho_F * (1.0 + x) /
                 ((gamma_F + delta) * (1.0 - p) * rho_L + (gamma_L + delta) * p * rho_F);

    // Compute body fat and lean tissue.
    double F = steady_F - (steady_F - F_0) * exp(-365.0 / tau);
    double L = steady_L - (steady_L - L_0) * exp(-365.0 / tau);

    // Compute body weight.
    double BW = F + L + G + W + ECF;

    // Set new state.
    person.risk_factors.at("Glycogen"_id) = G;
    person.risk_factors.at("ExtracellularFluid"_id) = ECF;
    person.risk_factors.at("BodyFat"_id) = F;
    person.risk_factors.at("LeanTissue"_id) = L;
    person.risk_factors.at("Weight"_id) = BW;
}

double KevinHallModel::compute_G(double CI, double CI_0, double G_0) const {
    double k_G = CI_0 / (G_0 * G_0);
    return sqrt(CI / k_G);
}

double KevinHallModel::compute_ECF(double delta_Na, double CI, double CI_0, double ECF_0) const {
    return ECF_0 + (delta_Na - xi_CI * (1.0 - CI / CI_0)) / xi_Na;
}

double KevinHallModel::compute_delta(int age, core::Gender sex, double PAL, double BW,
                                     double H) const {
    // Resting metabolic rate (Mifflin-St Jeor).
    double RMR = 9.99 * BW + 6.25 * H - 4.92 * age;
    RMR += sex == core::Gender::male ? 5.0 : -161.0;
    RMR *= 4.184; // From kcal to kJ

    // Energy expenditure per kg of body weight.
    return ((1.0 - beta_TEF) * PAL - 1.0) * RMR / BW;
}

double KevinHallModel::compute_EE(double BW, double F, double L, double EI, double K, double delta,
                                  double x) const {
    // OLD: return (K + gamma_F * F + gamma_L * L + delta * BW + TEF + AT + EI * x) / (1.0 + x);
    // TODO: Double-check new calculation below is correct.
    return (K + gamma_F * F + gamma_L * L + delta * BW + beta_TEF + beta_AT +
            x * (EI - rho_G * 0.0)) /
           (1 + x);
}

void KevinHallModel::compute_bmi(Person &person) const {
    auto w = person.risk_factors.at("Weight"_id);
    auto h = person.risk_factors.at("Height"_id) / 100;
    person.risk_factors["BMI"_id] = w / (h * h);
}

void KevinHallModel::initialise_weight(Person &person) const {
    const auto &expected = get_risk_factor_expected();

    // Compute E/PA expected.
    double ei_expected = expected.at(person.gender, "EnergyIntake"_id).at(person.age);
    double pa_expected = expected.at(person.gender, "PhysicalActivity"_id).at(person.age);
    double epa_expected = ei_expected / pa_expected;

    // Compute E/PA actual.
    double ei_actual = person.risk_factors.at("EnergyIntake"_id);
    double pa_actual = person.risk_factors.at("PhysicalActivity"_id);
    double epa_actual = ei_actual / pa_actual;

    // Compute E/PA quantile.
    double epa_quantile = epa_actual / epa_expected;

    // Compute new weight.
    double w_expected = expected.at(person.gender, "Weight"_id).at(person.age);
    double w_quantile = get_weight_quantile(epa_quantile, person.gender);
    person.risk_factors["Weight"_id] = w_expected * w_quantile;
}

void KevinHallModel::adjust_weight(Person &person, double adjustment) const {
    double H = person.risk_factors.at("Height"_id);
    double BW_0 = person.risk_factors.at("Weight"_id);
    double F_0 = person.risk_factors.at("BodyFat"_id);
    double L_0 = person.risk_factors.at("LeanTissue"_id);
    double G = person.risk_factors.at("Glycogen"_id);
    double W = 2.7 * G;
    double ECF_0 = person.risk_factors.at("ExtracellularFluid"_id);
    double PAL = person.risk_factors.at("PhysicalActivity"_id);
    double EI = person.risk_factors.at("EnergyIntake"_id);
    double K_0 = person.risk_factors.at("Intercept_K"_id);

    double C = 10.4 * rho_L / rho_F;

    // Compute previous energy expenditure.
    double p_0 = C / (C + F_0);
    double x_0 = p_0 * eta_L / rho_L + (1.0 - p_0) * eta_F / rho_F;
    double delta_0 = compute_delta(person.age, person.gender, PAL, BW_0, H);
    double EE_0 = compute_EE(BW_0, F_0, L_0, EI, K_0, delta_0, x_0);

    // Adjust weight and compute adjustment ratio for other factors.
    double BW = BW_0 + adjustment;
    double ratio = (BW - G - W) / (BW_0 - G - W);

    // Adjust other factors to compensate.
    double F = F_0 * ratio;
    double L = L_0 * ratio;
    double ECF = ECF_0 * ratio;

    // Compute new energy expenditure.
    double p = C / (C + F);
    double x = p * eta_L / rho_L + (1.0 - p) * eta_F / rho_F;
    double delta = compute_delta(person.age, person.gender, PAL, BW, H);
    double EE = compute_EE(BW, F, L, EI, K_0, delta, x);

    // Adjust model intercept.
    double K = K_0 + (1 + x) * (EE_0 - EE);

    // Set new state.
    person.risk_factors.at("Weight"_id) = BW;
    person.risk_factors.at("BodyFat"_id) = F;
    person.risk_factors.at("LeanTissue"_id) = L;
    person.risk_factors.at("ExtracellularFluid"_id) = ECF;
    person.risk_factors.at("Intercept_K"_id) = K;

    // Set new energy expenditure (may not exist yet).
    person.risk_factors["EnergyExpenditure"_id] = EE;
}

double KevinHallModel::get_weight_quantile(double epa_quantile, core::Gender sex) const {

    // Compute Energy Physical Activity percentile (taking midpoint of duplicates).
    auto epa_range = std::equal_range(epa_quantiles_.begin(), epa_quantiles_.end(), epa_quantile);
    auto epa_index = static_cast<double>(std::distance(epa_quantiles_.begin(), epa_range.first));
    epa_index += std::distance(epa_range.first, epa_range.second) / 2.0;
    auto epa_percentile = epa_index / epa_quantiles_.size();

    // Find weight quantile.
    size_t weight_index_last = weight_quantiles_.at(sex).size() - 1;
    auto weight_index = static_cast<size_t>(epa_percentile * weight_index_last);
    return weight_quantiles_.at(sex)[weight_index];
}

KevinHallAdjustmentTable
KevinHallModel::compute_mean_weight(Population &population,
                                    std::optional<std::unordered_map<core::Gender, double>> power,
                                    std::optional<unsigned> age) const {

    // Local struct to hold count and sum of weight powers.
    struct SumCount {
      public:
        void append(double value) noexcept {
            sum_ += value;
            count_++;
        }

        double mean() const noexcept { return sum_ / count_; }

      private:
        double sum_{};
        int count_{};
    };

    // Compute sums and counts of weight powers for sex and age.
    auto sumcounts = UnorderedMap2d<core::Gender, int, SumCount>{};
    sumcounts.emplace_row(core::Gender::female, std::unordered_map<int, SumCount>{});
    sumcounts.emplace_row(core::Gender::male, std::unordered_map<int, SumCount>{});
    for (const auto &person : population) {
        // Ignore if inactive or not the optionally specified age.
        if (!person.is_active()) {
            continue;
        }
        if (age.has_value() && person.age != age.value()) {
            continue;
        }

        double value;
        if (power.has_value()) {
            value = pow(person.risk_factors.at("Weight"_id), power.value()[person.gender]);
        } else {
            value = person.risk_factors.at("Weight"_id);
        }

        sumcounts.at(person.gender)[person.age].append(value);
    }

    // Compute means of weight powers for sex and age.
    auto means = KevinHallAdjustmentTable{};
    for (const auto &[sumcount_sex, sumcounts_by_sex] : sumcounts) {
        means.emplace_row(sumcount_sex, std::unordered_map<int, double>{});
        for (const auto &[sumcount_age, sumcount] : sumcounts_by_sex) {
            means.at(sumcount_sex)[sumcount_age] = sumcount.mean();
        }
    }

    return means;
}

void KevinHallModel::initialise_height(Person &person, double W_power_mean, Random &random) const {

    // Initialise lifelong height residual.
    double H_residual = random.next_normal(0, height_stddev_.at(person.gender));
    person.risk_factors["Height_residual"_id] = H_residual;

    // Initialise height.
    update_height(person, W_power_mean);
}

void KevinHallModel::update_height(Person &person, double W_power_mean) const {
    double W = person.risk_factors.at("Weight"_id);
    double H_expected = get_risk_factor_expected().at(person.gender, "Height"_id).at(person.age);
    double H_residual = person.risk_factors.at("Height_residual"_id);
    double stddev = height_stddev_.at(person.gender);
<<<<<<< HEAD
    auto slopes = height_slope_;
    double slope = slopes.at(person.gender);
=======
    double slope = height_slope_.at(person.gender);
>>>>>>> cbae7ed5

    // Compute height.
    double exp_norm_mean = exp(0.5 * stddev * stddev);
    double H = H_expected * (pow(W, slope) / W_power_mean) * (exp(H_residual) / exp_norm_mean);

    // Set height (may not exist yet).
    person.risk_factors["Height"_id] = H;
}

KevinHallModelDefinition::KevinHallModelDefinition(
    RiskFactorSexAgeTable expected, std::unordered_map<core::Identifier, double> energy_equation,
    std::unordered_map<core::Identifier, core::DoubleInterval> nutrient_ranges,
    std::unordered_map<core::Identifier, std::map<core::Identifier, double>> nutrient_equations,
    std::unordered_map<core::Identifier, std::optional<double>> food_prices,
    std::unordered_map<core::Gender, std::vector<double>> weight_quantiles,
    std::vector<double> epa_quantiles, std::unordered_map<core::Gender, double> height_stddev,
    std::unordered_map<core::Gender, double> height_slope)
    : RiskFactorAdjustableModelDefinition{std::move(expected)},
      energy_equation_{std::move(energy_equation)}, nutrient_ranges_{std::move(nutrient_ranges)},
      nutrient_equations_{std::move(nutrient_equations)}, food_prices_{std::move(food_prices)},
      weight_quantiles_{std::move(weight_quantiles)}, epa_quantiles_{std::move(epa_quantiles)},
      height_stddev_{std::move(height_stddev)}, height_slope_{std::move(height_slope)} {

    if (energy_equation_.empty()) {
        throw core::HgpsException("Energy equation mapping is empty");
    }
    if (nutrient_ranges_.empty()) {
        throw core::HgpsException("Nutrient ranges mapping is empty");
    }
    if (nutrient_equations_.empty()) {
        throw core::HgpsException("Nutrient equation mapping is empty");
    }
    if (food_prices_.empty()) {
        throw core::HgpsException("Food prices mapping is empty");
    }
    if (weight_quantiles_.empty()) {
        throw core::HgpsException("Weight quantiles mapping is empty");
    }
    if (epa_quantiles_.empty()) {
        throw core::HgpsException("Energy Physical Activity quantiles mapping is empty");
    }
    if (height_stddev_.empty()) {
        throw core::HgpsException("Height standard deviation mapping is empty");
    }
    if (height_slope_.empty()) {
        throw core::HgpsException("Height slope mapping is empty");
    }
}

std::unique_ptr<RiskFactorModel> KevinHallModelDefinition::create_model() const {
    const auto &expected = get_risk_factor_expected();
    return std::make_unique<KevinHallModel>(expected, energy_equation_, nutrient_ranges_,
                                            nutrient_equations_, food_prices_, weight_quantiles_,
                                            epa_quantiles_, height_stddev_, height_slope_);
}

} // namespace hgps
// NOLINTEND(readability-convert-member-functions-to-static)<|MERGE_RESOLUTION|>--- conflicted
+++ resolved
@@ -666,12 +666,7 @@
     double H_expected = get_risk_factor_expected().at(person.gender, "Height"_id).at(person.age);
     double H_residual = person.risk_factors.at("Height_residual"_id);
     double stddev = height_stddev_.at(person.gender);
-<<<<<<< HEAD
-    auto slopes = height_slope_;
-    double slope = slopes.at(person.gender);
-=======
     double slope = height_slope_.at(person.gender);
->>>>>>> cbae7ed5
 
     // Compute height.
     double exp_norm_mean = exp(0.5 * stddev * stddev);
