#include "HealthGPS.Core/exception.h"

#include "kevin_hall_model.h"
#include "runtime_context.h"
#include "sync_message.h"

#include <algorithm>
#include <iostream>
#include <iterator>
#include <utility>

#include <oneapi/tbb/parallel_for_each.h>

namespace { // anonymous namespace

using KevinHallAdjustmentMessage =
    hgps::SyncDataMessage<hgps::UnorderedMap2d<hgps::core::Gender, int, double>>;

} // anonymous namespace

/*
 * Suppress this clang-tidy warning for now, because most (all?) of these methods won't
 * be suitable for converting to statics once the model is finished.
 */
// NOLINTBEGIN(readability-convert-member-functions-to-static)
namespace hgps {

KevinHallModel::KevinHallModel(
    std::shared_ptr<RiskFactorSexAgeTable> expected,
    std::shared_ptr<std::unordered_map<core::Identifier, double>> expected_trend,
    std::shared_ptr<std::unordered_map<core::Identifier, int>> trend_steps,
    const std::unordered_map<core::Identifier, double> &energy_equation,
    const std::unordered_map<core::Identifier, core::DoubleInterval> &nutrient_ranges,
    const std::unordered_map<core::Identifier, std::map<core::Identifier, double>>
        &nutrient_equations,
    const std::unordered_map<core::Identifier, std::optional<double>> &food_prices,
    const std::unordered_map<core::Gender, std::vector<double>> &weight_quantiles,
    const std::vector<double> &epa_quantiles,
    const std::unordered_map<core::Gender, double> &height_stddev,
    const std::unordered_map<core::Gender, double> &height_slope)
    : RiskFactorAdjustableModel{std::move(expected), std::move(expected_trend),
                                std::move(trend_steps)},
      energy_equation_{energy_equation}, nutrient_ranges_{nutrient_ranges},
      nutrient_equations_{nutrient_equations}, food_prices_{food_prices},
      weight_quantiles_{weight_quantiles}, epa_quantiles_{epa_quantiles},
      height_stddev_{height_stddev}, height_slope_{height_slope} {

    // Print nutrient ranges to verify they're loaded correctly
    std::cout << "\n======= LOADED NUTRIENT RANGES IN KEVIN HALL =======";
    bool weight_range_found = false;
    for (const auto &[key, range] : nutrient_ranges_) {
        std::cout << "\nNutrient: " << key.to_string() << ", Range: [" << range.lower() << " , "
                  << range.upper() << "]";
        if (key == "Weight"_id) {
            weight_range_found = true;
            std::cout << " <--- WEIGHT RANGE FOUND!";
        }
    }

    if (!weight_range_found) {
        std::cout << "\n!!! WARNING: WEIGHT RANGE NOT FOUND IN NUTRIENT RANGES !!!";
    } else {
        std::cout << "\n*** Weight range is defined and will be used for clamping ***";
    }
    std::cout << "\n=====================================\n";
}

RiskFactorModelType KevinHallModel::type() const noexcept { return RiskFactorModelType::Dynamic; }

std::string KevinHallModel::name() const noexcept { return "Dynamic"; }

void KevinHallModel::generate_risk_factors(RuntimeContext &context) {
    // std::cout << "\nDEBUG: KevinHallModel::generate_risk_factors - Starting" << std::endl;

    // Initialise everyone.
    //  for (auto &person : context.population())
    auto &pop = context.population();
    tbb::parallel_for_each(pop.begin(), pop.end(), [&](auto &person) {
        initialise_nutrient_intakes(person);
        initialise_energy_intake(person);
        initialise_weight(context, person);
    });

    // Adjust weight mean to match expected.
    // Create a vector of ranges with the Weight range if available
    std::vector<core::DoubleInterval> weight_ranges;
    if (nutrient_ranges_.contains("Weight"_id)) {
        weight_ranges.push_back(nutrient_ranges_.at("Weight"_id));
        adjust_risk_factors(context, {"Weight"_id}, weight_ranges, true);
    } else {
        // Fall back to std::nullopt if no Weight range is defined
        adjust_risk_factors(context, {"Weight"_id}, std::nullopt, true);
    }

    // Print weight values for a sample of people after adjustment
    std::cout << "\n===== WEIGHT ADJUSTMENT CHECK: SAMPLE OF 5 PEOPLE =====";
    int sample_count = 0;
    int print_interval = std::max(1, static_cast<int>(context.population().size() / 5));
    for (const auto &person : context.population()) {
        if (!person.is_active())
            continue;

        if (person.id() % print_interval == 0 && sample_count < 5) {
            std::cout << "\nPerson ID: " << person.id() << ", Age: " << person.age
                      << ", Gender: " << (person.gender == core::Gender::male ? "Male" : "Female")
                      << ", Weight: " << person.risk_factors.at("Weight"_id) << " kg";
            sample_count++;
        }

        if (sample_count >= 5)
            break;
    }
    std::cout << "\n================================================\n";

    // Compute weight power means by sex and age.
    auto W_power_means = compute_mean_weight(context.population(), height_slope_);

    // Initialise everyone.
    // for (auto &person : context.population()) {
    tbb::parallel_for_each(pop.begin(), pop.end(), [&](auto &person) {
        double W_power_mean = W_power_means.at(person.gender, person.age);
        initialise_height(context, person, W_power_mean, context.random());
        initialise_kevin_hall_state(person);
        compute_bmi(person);
    });
}

void KevinHallModel::update_risk_factors(RuntimeContext &context) {
    // std::cout << "\nDEBUG: KevinHallModel::update_risk_factors - Starting" << std::endl;

    // Update (initialise) newborns.
    update_newborns(context);

    // Update non-newborns.
    update_non_newborns(context);

    // Compute BMI values for everyone.
    //  for (auto &person : context.population())
    auto &pop = context.population();
    tbb::parallel_for_each(pop.begin(), pop.end(), [&](auto &person) {
        // Ignore if inactive.
        if (!person.is_active()) {
            return;
        }

        compute_bmi(person);
    });
}

void KevinHallModel::update_newborns(RuntimeContext &context) const {
    // std::cout << "\nDEBUG: KevinHallModel::update_newborns - Starting" << std::endl;

    // Initialise nutrient and energy intake and weight for newborns.
    //  for (auto &person : context.population())
    auto &pop = context.population();
    tbb::parallel_for_each(pop.begin(), pop.end(), [&](auto &person) {
        // Ignore if inactive or not newborn.
        if (!person.is_active() || (person.age != 0)) {
            return;
        }

        initialise_nutrient_intakes(person);
        initialise_energy_intake(person);
        initialise_weight(context, person);
    });

    // TODO: This newborn adjustment needs sending to intervention scenario -- see #266.

    // NOTE: FOR REFACTORING: This block should eventually be replaced by a call to
    // `adjust_risk_factors(context, {"Weight"_id}, IntegerInterval{0, 0});` once age_range
    // is implemented in the adjustment method, as it is redundant and does not communicate
    // the newborn weight adjustment to the intervention (see #266).
    // NOTE: FOR REFACTORING: When implementing this, ensure the Weight range from nutrient_ranges_
    // is passed to prevent NaN values, similar to generate_risk_factors implementation.

    // NOTE: FOR REFACTORING: Then, this whole method can be replaced with a generalised
    // initialise method, which accepts an age range, and both the `generate_risk_factors`
    // (on `context.age_range()`) and `update_risk_factors` (on `IntegerInterval{0, 0}`)
    // can call this new method.

    // Adjust newborn weight to match expected.
    auto adjustments = compute_weight_adjustments(context, 0);
    //  for (auto &person : context.population())
    tbb::parallel_for_each(pop.begin(), pop.end(), [&](auto &person) {
        // Ignore if inactive or not newborn.
        if (!person.is_active() || (person.age != 0)) {
            return;
        }

        double adjustment = adjustments.at(person.gender, person.age);
        person.risk_factors.at("Weight"_id) += adjustment;
<<<<<<< HEAD

        // Ensure weight is within valid range
        if (nutrient_ranges_.contains("Weight"_id)) {
            double current_weight = person.risk_factors.at("Weight"_id);
            double clamped_weight = nutrient_ranges_.at("Weight"_id).clamp(current_weight);
            person.risk_factors.at("Weight"_id) = clamped_weight;
        }
    }
=======
    });
>>>>>>> 977cb3b8

    // NOTE: FOR REFACTORING: End of semi-redundant block.

    // Compute newborn weight power means by sex.
    auto W_power_means = compute_mean_weight(context.population(), height_slope_, 0);

    // Initialise height and other Kevin Hall state for newborns.
    //  for (auto &person : context.population())
    tbb::parallel_for_each(pop.begin(), pop.end(), [&](auto &person) {
        // Ignore if inactive or not newborn.
        if (!person.is_active() || (person.age != 0)) {
            return;
        }

        double W_power_mean = W_power_means.at(person.gender, person.age);
        initialise_height(context, person, W_power_mean, context.random());
        initialise_kevin_hall_state(person);
    });
}
// NOLINTBEGIN(readability-function-cognitive-complexity)
void KevinHallModel::update_non_newborns(RuntimeContext &context) const {
    // std::cout << "\nDEBUG: KevinHallModel::update_non_newborns - Starting" << std::endl;

    // Update nutrient and energy intake for non-newborns.
    //  for (auto &person : context.population())
    auto &pop = context.population();
    tbb::parallel_for_each(pop.begin(), pop.end(), [&](auto &person) {
        // Ignore if inactive or newborn.
        if (!person.is_active() || (person.age == 0)) {
            return;
        }

        update_nutrient_intakes(person);
        update_energy_intake(person);
    });

    // Update weight for non-newborns.
    tbb::parallel_for_each(pop.begin(), pop.end(), [&](auto &person) {
        // Ignore if inactive or newborn.
        if (!person.is_active() || (person.age == 0)) {
            return;
        }

        if (person.age < kevin_hall_age_min) {
            initialise_weight(context, person);
        } else {
            kevin_hall_run(person);
        }
    });

    // Compute (baseline) or receive (intervention) weight adjustments from baseline scenario.
    auto adjustments = receive_weight_adjustments(context);

    // Adjust weight and other Kevin Hall state for non-newborns.
    // for (auto &person : context.population()) {
    tbb::parallel_for_each(pop.begin(), pop.end(), [&](auto &person) {
        // Ignore if inactive or newborn.
        if (!person.is_active() || (person.age == 0)) {
            return;
        }

        double adjustment;
        if (adjustments.contains(person.gender, person.age)) {
            adjustment = adjustments.at(person.gender, person.age);
        } else {
            adjustment = 0.0;
        }

        if (person.age < kevin_hall_age_min) {
            initialise_kevin_hall_state(person, adjustment);
        } else {
            // Apply the adjustment
            adjust_weight(person, adjustment);

            // Ensure the final weight is within valid range
            if (nutrient_ranges_.contains("Weight"_id)) {
                double current_weight = person.risk_factors.at("Weight"_id);
                double clamped_weight =
                    std::clamp(current_weight, nutrient_ranges_.at("Weight"_id).lower(),
                               nutrient_ranges_.at("Weight"_id).upper());
                person.risk_factors.at("Weight"_id) = clamped_weight;
            }
        }
    });

    // Print weight values for a sample of people after adjustment
    std::cout << "\n===== WEIGHT ADJUSTMENT CHECK DURING UPDATE: SAMPLE OF 5 PEOPLE =====";
    std::cout << "\nYear: " << context.time_now();
    int sample_count = 0;
    int print_interval = std::max(1, static_cast<int>(context.population().size() / 5));
    for (const auto &person : context.population()) {
        if (!person.is_active() || person.age == 0)
            continue;

        if (person.id() % print_interval == 0 && sample_count < 5) {
            double adjustment_value = 0.0;
            if (adjustments.contains(person.gender, person.age)) {
                adjustment_value = adjustments.at(person.gender, person.age);
            }

            std::cout << "\nPerson ID: " << person.id() << ", Age: " << person.age
                      << ", Gender: " << (person.gender == core::Gender::male ? "Male" : "Female")
                      << ", Weight: " << person.risk_factors.at("Weight"_id) << " kg"
                      << ", Adjustment: " << adjustment_value;
            sample_count++;
        }

        if (sample_count >= 5)
            break;
    }
    std::cout << "\n=================================================================\n";

    // Send (baseline) weight adjustments to intervention scenario.
    send_weight_adjustments(context, std::move(adjustments));

    // Compute weight power means by sex and age.
    auto W_power_means = compute_mean_weight(context.population(), height_slope_);

    // Update: (no newborns or at least the Kevin Hall minimum age).
    // for (auto &person : context.population()) {
    tbb::parallel_for_each(pop.begin(), pop.end(), [&](auto &person) {
        // Ignore if inactive or newborn or at least the Kevin Hall minimum age.
        if (!person.is_active() || ((person.age == 0) || (person.age >= kevin_hall_age_min))) {
            return;
        }

        double W_power_mean = W_power_means.at(person.gender, person.age);
        update_height(context, person, W_power_mean);
<<<<<<< HEAD
    }
} // NOLINTEND(readability-function-cognitive-complexity)
=======
    });
}
>>>>>>> 977cb3b8

KevinHallAdjustmentTable KevinHallModel::receive_weight_adjustments(RuntimeContext &context) const {
    // std::cout << "\nDEBUG: KevinHallModel::receive_weight_adjustments - Starting" << std::endl;
    KevinHallAdjustmentTable adjustments;

    // Baseline scenatio: compute adjustments.
    if (context.scenario().type() == ScenarioType::baseline) {
        return compute_weight_adjustments(context);
    }

    // Intervention scenario: receive adjustments from baseline scenario.
    // Initialize message with a value that has_value() will return false for
    std::optional<std::unique_ptr<SyncMessage>> message;

    // Keep trying until we get a message
    do {
        message = context.scenario().channel().try_receive(context.sync_timeout_millis());
    } while (!message.has_value());

    // Keep trying until we get a message of the correct type
    auto *messagePrt = dynamic_cast<KevinHallAdjustmentMessage *>(message.value().get());

    while (!messagePrt) {
        // Initialize message again to avoid uninitialized variable warning
        do {
            message = context.scenario().channel().try_receive(context.sync_timeout_millis());
        } while (!message.has_value());

        messagePrt = dynamic_cast<KevinHallAdjustmentMessage *>(message.value().get());
    }

    return messagePrt->data();
}

void KevinHallModel::send_weight_adjustments(RuntimeContext &context,
                                             KevinHallAdjustmentTable &&adjustments) const {
    // std::cout << "\nDEBUG: KevinHallModel::send_weight_adjustments - Starting" << std::endl;
    //  Baseline scenario: send adjustments.
    if (context.scenario().type() == ScenarioType::baseline) {
        context.scenario().channel().send(std::make_unique<KevinHallAdjustmentMessage>(
            context.current_run(), context.time_now(), std::move(adjustments)));
    }
}

KevinHallAdjustmentTable
KevinHallModel::compute_weight_adjustments(RuntimeContext &context,
                                           std::optional<unsigned> age) const {
    // std::cout << "\nDEBUG: KevinHallModel::compute_weight_adjustments - Starting" << std::endl;
    auto W_means = compute_mean_weight(context.population(), std::nullopt, age);

    // Compute adjustments.
    auto adjustments = KevinHallAdjustmentTable{};
    for (const auto &[W_mean_sex, W_means_by_sex] : W_means) {
        adjustments.emplace_row(W_mean_sex, std::unordered_map<int, double>{});
        for (const auto &[W_mean_age, W_mean] : W_means_by_sex) {
            // NOTE: we only have the ages we requested here.
            double W_expected =
                get_expected(context, W_mean_sex, W_mean_age, "Weight"_id, std::nullopt, true);

            // NaN check for weight calculations
            if (std::isnan(W_expected) || std::isnan(W_mean)) {
                // std::cout << "\nWARNING: NaN detected in weight adjustment calculation for "<<
                // "age=" << W_mean_age << ". Using 0 adjustment.";
                adjustments.at(W_mean_sex)[W_mean_age] = 0.0;
                continue;
            }
            double adjustment = W_expected - W_mean;

            adjustments.at(W_mean_sex)[W_mean_age] = adjustment;
        }
    }

    return adjustments;
}

double KevinHallModel::get_expected(RuntimeContext &context, core::Gender sex, int age,
                                    const core::Identifier &factor, OptionalRange range,
                                    bool apply_trend) const noexcept {

    // Compute expected nutrient intakes from expected food intakes.
    if (energy_equation_.contains(factor)) {
        double nutrient_intake = 0.0;
        for (const auto &[food_key, nutrient_coefficients] : nutrient_equations_) {
            double food_intake =
                get_expected(context, sex, age, food_key, std::nullopt, apply_trend);
            if (nutrient_coefficients.contains(factor)) {
                nutrient_intake += food_intake * nutrient_coefficients.at(factor);
            }
        }
        return nutrient_intake;
    }

    // Compute expected energy intake from expected nutrient intakes.
    if (factor == "EnergyIntake"_id) {

        // Non-trend case.
        if (!apply_trend) {
            return RiskFactorAdjustableModel::get_expected(context, sex, age, "EnergyIntake"_id,
                                                           std::nullopt, false);
        }

        // Trend case.
        double energy_intake = 0.0;
        for (const auto &[nutrient_key, energy_coefficient] : energy_equation_) {
            double nutrient_intake =
                get_expected(context, sex, age, nutrient_key, std::nullopt, true);
            energy_intake += nutrient_intake * energy_coefficient;
        }
        return energy_intake;
    }

    // Compute expected body weight.
    if (factor == "Weight"_id) {

        // Non-trend case.
        if (!apply_trend) {
            return RiskFactorAdjustableModel::get_expected(context, sex, age, "Weight"_id,
                                                           std::nullopt, false);
        }

        // Child case.
        if (age < kevin_hall_age_min) {
            double weight = RiskFactorAdjustableModel::get_expected(context, sex, age, "Weight"_id,
                                                                    std::nullopt, false);
            double energy_without_trend =
                get_expected(context, sex, age, "EnergyIntake"_id, std::nullopt, false);
            double energy_with_trend =
                get_expected(context, sex, age, "EnergyIntake"_id, std::nullopt, true);
            weight *= pow(energy_with_trend / energy_without_trend, 0.45);
            return weight;
        }

        // Adult case.
        double weight = 16.1161;
        weight += 0.06256 * get_expected(context, sex, age, "EnergyIntake"_id, std::nullopt, true);
        weight -= 0.6256 * get_expected(context, sex, age, "Height"_id, std::nullopt, false);
        weight += 0.4925 * age;
        weight -= 16.6166 * Person::gender_to_value(sex);
        return weight;
    }

    // Fall back to base class implementation for other factors.
    return RiskFactorAdjustableModel::get_expected(context, sex, age, factor, range, apply_trend);
}

void KevinHallModel::initialise_nutrient_intakes(Person &person) const {
    // Set all nutrients to valid initial values before computing
    for (const auto &[nutrient_key, unused] : energy_equation_) {
        // Initialize to minimum valid value if range exists
        if (nutrient_ranges_.contains(nutrient_key)) {
            person.risk_factors[nutrient_key] = nutrient_ranges_.at(nutrient_key).lower();
        } else {
            person.risk_factors[nutrient_key] = 0.0;
        }
    }

    // Now compute nutrient intakes
    compute_nutrient_intakes(person);

    // Start with previous = current.
    double carbohydrate = person.risk_factors.at("Carbohydrate"_id);
    person.risk_factors["Carbohydrate_previous"_id] = carbohydrate;
    double sodium = person.risk_factors.at("Sodium"_id);
    person.risk_factors["Sodium_previous"_id] = sodium;
}

void KevinHallModel::update_nutrient_intakes(Person &person) const {

    // Set previous nutrient intakes.
    double previous_carbohydrate = person.risk_factors.at("Carbohydrate"_id);
    person.risk_factors.at("Carbohydrate_previous"_id) = previous_carbohydrate;
    double previous_sodium = person.risk_factors.at("Sodium"_id);
    person.risk_factors.at("Sodium_previous"_id) = previous_sodium;

    // Update nutrient intakes.
    compute_nutrient_intakes(person);
}

void KevinHallModel::compute_nutrient_intakes(Person &person) const {
    // Reset nutrient intakes to zero
    for (const auto &[nutrient_key, unused] : energy_equation_) {
        person.risk_factors[nutrient_key] = 0.0;
    }

    // First, compute all nutrient intakes from food intakes WITHOUT clamping
    for (const auto &[food_key, nutrient_coefficients] : nutrient_equations_) {
        double food_intake = person.risk_factors.at(food_key);
        // Ensure food intake is not negative
        food_intake = std::max(0.0, food_intake);

        for (const auto &[nutrient_key, nutrient_coefficient] : nutrient_coefficients) {
            double new_value =
                person.risk_factors.at(nutrient_key) + (food_intake * nutrient_coefficient);
            person.risk_factors.at(nutrient_key) = new_value;
        }
    }

    // Second, apply clamping to ensure values are within valid ranges
    for (const auto &[nutrient_key, unused] : energy_equation_) {
        if (nutrient_ranges_.contains(nutrient_key)) {
            double current_value = person.risk_factors.at(nutrient_key);
            double clamped_value = nutrient_ranges_.at(nutrient_key).clamp(current_value);
            person.risk_factors.at(nutrient_key) = clamped_value;
        }
    }

    // Quick verification - only print if something is out of range
    for (const auto &[nutrient_key, unused] : energy_equation_) {
        if (nutrient_ranges_.contains(nutrient_key)) {
            double value = person.risk_factors.at(nutrient_key);
            const auto &range = nutrient_ranges_.at(nutrient_key);
            if (value < range.lower() || value > range.upper()) {
                std::cout << "\nNUTRIENT RANGE ERROR: Person " << person.id() << " has "
                          << nutrient_key.to_string() << "=" << value << " outside valid range ["
                          << range.lower() << ", " << range.upper() << "]";
                // break; // Print only first error to keep output minimal
            }
        }
    }
}

void KevinHallModel::initialise_energy_intake(Person &person) const {

    // Initialise energy intake.
    compute_energy_intake(person);

    // Start with previous = current.
    double energy_intake = person.risk_factors.at("EnergyIntake"_id);
    person.risk_factors["EnergyIntake_previous"_id] = energy_intake;
}

void KevinHallModel::update_energy_intake(Person &person) const {

    // Set previous energy intake.
    double previous_energy_intake = person.risk_factors.at("EnergyIntake"_id);
    person.risk_factors.at("EnergyIntake_previous"_id) = previous_energy_intake;

    // Update energy intake.
    compute_energy_intake(person);
}

void KevinHallModel::compute_energy_intake(Person &person) const {

    // Reset energy intake to zero.
    const auto energy_intake_key = "EnergyIntake"_id;
    person.risk_factors[energy_intake_key] = 0.0;

    // Compute energy intake from nutrient intakes.
    for (const auto &[nutrient_key, energy_coefficient] : energy_equation_) {
        double nutrient_intake = person.risk_factors.at(nutrient_key);
        person.risk_factors.at(energy_intake_key) += nutrient_intake * energy_coefficient;
    }
}

void KevinHallModel::initialise_kevin_hall_state(Person &person,
                                                 std::optional<double> adjustment) const {
    // std::cout << "\nDEBUG: KevinHallModel::initialise_kevin_hall_state - Starting for person #"
    // << person.id() << std::endl;
    //  Apply optional weight adjustment.
    if (adjustment.has_value()) {
        double adjusted_weight = person.risk_factors.at("Weight"_id) + adjustment.value();

        // Clamp weight within valid range if it exists in nutrient_ranges_
        if (nutrient_ranges_.contains("Weight"_id)) {
            adjusted_weight = nutrient_ranges_.at("Weight"_id).clamp(adjusted_weight);
        }

        person.risk_factors.at("Weight"_id) = adjusted_weight;
    }

    // Get already computed values.
    double H = person.risk_factors.at("Height"_id);
    double BW = person.risk_factors.at("Weight"_id);
    double PAL = person.risk_factors.at("PhysicalActivity"_id);
    double EI = person.risk_factors.at("EnergyIntake"_id);

    // Body fat.
    double F;
    if (person.gender == core::Gender::female) {
        F = BW * (0.14 * person.age + 39.96 * log(BW / pow(H / 100, 2.0)) - 102.01) / 100.0;
    } else if (person.gender == core::Gender::male) {
        F = BW * (0.14 * person.age + 37.31 * log(BW / pow(H / 100, 2.0)) - 103.94) / 100.0;
    } else {
        throw core::HgpsException("Unknown gender");
    }

    if (F < 0.0) {
        // HACK: deal with negative body fat.
        F = 0.2 * BW;
    }

    // Glycogen, water and extracellular fluid.
    double G = 0.01 * BW;
    double W = 2.7 * G;
    double ECF = 0.7 * 0.235 * BW;

    // Lean tissue.
    double L = BW - F - G - W - ECF;

    // Model intercept value.
    double delta = compute_delta(person.age, person.gender, PAL, BW, H);
    double K = EI - (gamma_F * F + gamma_L * L + delta * BW);

    // Compute energy expenditure.
    double C = 10.4 * rho_L / rho_F;
    double p = C / (C + F);
    double x = p * eta_L / rho_L + (1.0 - p) * eta_F / rho_F;
    double EE = compute_EE(BW, F, L, EI, K, delta, x);

    // Set new state.
    person.risk_factors["BodyFat"_id] = F;
    person.risk_factors["LeanTissue"_id] = L;
    person.risk_factors["Glycogen"_id] = G;
    person.risk_factors["ExtracellularFluid"_id] = ECF;
    person.risk_factors["Intercept_K"_id] = K;

    // Set new energy expenditure (may not exist yet).
    person.risk_factors["EnergyExpenditure"_id] = EE;
}

void KevinHallModel::kevin_hall_run(Person &person) const {
    // Get initial body weight.
    double BW_0 = person.risk_factors.at("Weight"_id);

    // Debug NaN check
    if (std::isnan(BW_0)) {
        std::cout << "\nDEBUG NaN DETECTED in kevin_hall_run - Initial weight is NaN for person:"
                  << "\n  ID: " << person.id() << "\n  Age: " << person.age
                  << "\n  Gender: " << (person.gender == core::Gender::male ? "Male" : "Female")
                  << "\n  Previous weight: " << BW_0;
        std::exit(1);
    }

    // Compute energy cost per unit body weight.
    double PAL = person.risk_factors.at("PhysicalActivity"_id);
    double H = person.risk_factors.at("Height"_id);
    double delta = compute_delta(person.age, person.gender, PAL, BW_0, H);

    // Get carbohydrate intake and energy intake.
    double CI_0 = person.risk_factors.at("Carbohydrate_previous"_id);
    double CI = person.risk_factors.at("Carbohydrate"_id);
    double EI_0 = person.risk_factors.at("EnergyIntake_previous"_id);
    double EI = person.risk_factors.at("EnergyIntake"_id);
    double delta_EI = EI - EI_0;

    // Compute thermic effect of food.
    double TEF = beta_TEF * delta_EI;

    // Compute adaptive thermogenesis.
    double AT = beta_AT * delta_EI;

    // Compute glycogen and water.
    double G_0 = person.risk_factors.at("Glycogen"_id);
    double G = compute_G(CI, CI_0, G_0);
    double W = 2.7 * G;

    // Compute extracellular fluid.
    double Na_0 = person.risk_factors.at("Sodium_previous"_id);
    double Na = person.risk_factors.at("Sodium"_id);
    double delta_Na = Na - Na_0;
    double ECF_0 = person.risk_factors.at("ExtracellularFluid"_id);
    double ECF = compute_ECF(delta_Na, CI, CI_0, ECF_0);

    // Get initial body fat and lean tissue.
    double F_0 = person.risk_factors.at("BodyFat"_id);
    double L_0 = person.risk_factors.at("LeanTissue"_id);

    // Get intercept value.
    double K = person.risk_factors.at("Intercept_K"_id);

    // Energy partitioning.
    double C = 10.4 * rho_L / rho_F;
    double p = C / (C + F_0);
    double x = p * eta_L / rho_L + (1.0 - p) * eta_F / rho_F;

    // First equation ax + by = e.
    double a1 = p * rho_F;
    double b1 = -(1.0 - p) * rho_L;
    double c1 = p * rho_F * F_0 - (1 - p) * rho_L * L_0;

    // Second equation cx + dy = f.
    double a2 = gamma_F + delta;
    double b2 = gamma_L + delta;
    double c2 = EI - K - TEF - AT - delta * (G + W + ECF);

    // Check for division by zero in denominator
    double denominator = (a1 * b2 - a2 * b1);
    if (std::abs(denominator) < 1e-10) {
        // Log the issue
        std::cout << "\nWARNING: Near-zero denominator detected in kevin_hall_run for person ID: "
                  << person.id() << ". Using fallback values.";

        // Use F_0 and L_0 as the final values
        double F = F_0;
        double L = L_0;

        // Compute body weight with the fallback values
        double BW = F + L + G + W + ECF;
        if (nutrient_ranges_.contains("Weight"_id)) {
            BW = nutrient_ranges_.at("Weight"_id).clamp(BW);
        }

        // Set the state values
        person.risk_factors.at("Glycogen"_id) = G;
        person.risk_factors.at("ExtracellularFluid"_id) = ECF;
        person.risk_factors.at("BodyFat"_id) = F;
        person.risk_factors.at("LeanTissue"_id) = L;
        person.risk_factors.at("Weight"_id) = BW;

        return; // Exit the function early
    }

    // Compute body fat and lean tissue steady state.
    double steady_F = -(b1 * c2 - b2 * c1) / denominator;
    double steady_L = -(c1 * a2 - c2 * a1) / denominator;

    // Extra safety check for steady state values
    if (!std::isfinite(steady_F) || !std::isfinite(steady_L)) {
        std::cout << "\nWARNING: Non-finite steady state values detected in final F/L calculation "
                     "for person ID: "
                  << person.id() << ". Using fallback values.";

        // Use previous values as fallback
        steady_F = F_0;
        steady_L = L_0;
    }

    // Compute time constant with safety check
    double tau_denominator =
        ((gamma_F + delta) * (1.0 - p) * rho_L + (gamma_L + delta) * p * rho_F);
    if (std::abs(tau_denominator) < 1e-10) {
        std::cout << "\nWARNING: Near-zero denominator in tau calculation for person ID: "
                  << person.id() << ". Using fallback values.";

        // Use previous values as fallback
        double F = F_0;
        double L = L_0;

        // Compute body weight with the fallback values
        double BW = F + L + G + W + ECF;
        if (nutrient_ranges_.contains("Weight"_id)) {
            BW = nutrient_ranges_.at("Weight"_id).clamp(BW);
        }

        // Set the state values
        person.risk_factors.at("Glycogen"_id) = G;
        person.risk_factors.at("ExtracellularFluid"_id) = ECF;
        person.risk_factors.at("BodyFat"_id) = F;
        person.risk_factors.at("LeanTissue"_id) = L;
        person.risk_factors.at("Weight"_id) = BW;

        return; // Exit the function early
    }

    double tau = rho_L * rho_F * (1.0 + x) / tau_denominator;

    // Safety check for tau value
    if (tau < 0.0 || !std::isfinite(tau)) {
        // Use previous values as fallback
        double F = F_0;
        double L = L_0;

        // Compute body weight with the fallback values
        double BW = F + L + G + W + ECF;
        if (nutrient_ranges_.contains("Weight"_id)) {
            BW = nutrient_ranges_.at("Weight"_id).clamp(BW);
        }

        // Set the state values
        person.risk_factors.at("Glycogen"_id) = G;
        person.risk_factors.at("ExtracellularFluid"_id) = ECF;
        person.risk_factors.at("BodyFat"_id) = F;
        person.risk_factors.at("LeanTissue"_id) = L;
        person.risk_factors.at("Weight"_id) = BW;

        return; // Exit the function early
    }

    // Safer exponential calculation
    double exp_arg = -365.0 / tau;
    // Limit extreme negative values to prevent underflow
    if (exp_arg < -700.0) {
        exp_arg = -700.0; // Limit to avoid underflow
    }
    double exp_term = exp(exp_arg);

    // Compute body fat and lean tissue with safer exponential term
    double F = steady_F - (steady_F - F_0) * exp_term;
    double L = steady_L - (steady_L - L_0) * exp_term;

    // Extra safety check for F and L - if they're not finite after calculation, use previous values
    if (!std::isfinite(F) || !std::isfinite(L)) {
        std::cout
            << "\nWARNING: Non-finite values detected in final F/L calculation for person ID: "
            << person.id() << ". Using fallback values.";

        // Use previous values as fallback
        F = F_0;
        L = L_0;
    }

    // Compute body weight.
    double BW = F + L + G + W + ECF;

    // Debug NaN check
    if (std::isnan(BW) || !std::isfinite(BW)) {
        std::cout << "\nDEBUG NaN DETECTED in kevin_hall_run - Final weight calculation:"
                  << "\n  Person ID: " << person.id() << "\n  Age: " << person.age
                  << "\n  Gender: " << (person.gender == core::Gender::male ? "Male" : "Female")
                  << "\n  Initial EI: " << EI_0 << "\n  Current EI: " << EI
                  << "\n  Delta EI: " << delta_EI << "\n  TEF: " << TEF << "\n  AT: " << AT
                  << "\n  Initial carb: " << CI_0 << "\n  Current carb: " << CI
                  << "\n  Initial weight: " << BW_0 << "\n  Current weight: " << BW
                  << "\n  Body fat: " << F << "\n  Lean tissue: " << L << "\n  Previous G: " << G_0
                  << "\n  Glycogen: " << G << "\n  Water: " << W << "\n  ECF: " << ECF
                  << "\n  Energy intake: " << EI << "\n  Physical activity: " << PAL
                  << "\n  Height: " << H;

        // Exit to help identify NaN sources
        std::exit(1);
    }

    // Clamp weight within valid range if it exists in nutrient_ranges_
    if (nutrient_ranges_.contains("Weight"_id)) {
        BW = nutrient_ranges_.at("Weight"_id).clamp(BW);
    }

    // Set new state.
    person.risk_factors.at("Glycogen"_id) = G;
    person.risk_factors.at("ExtracellularFluid"_id) = ECF;
    person.risk_factors.at("BodyFat"_id) = F;
    person.risk_factors.at("LeanTissue"_id) = L;
    person.risk_factors.at("Weight"_id) = BW;
}

double KevinHallModel::compute_G(double CI, double CI_0, double G_0) const {
    double k_G = CI_0 / (G_0 * G_0);
    return sqrt(CI / k_G);
}

double KevinHallModel::compute_ECF(double delta_Na, double CI, double CI_0, double ECF_0) const {
    return ECF_0 + (delta_Na - xi_CI * (1.0 - CI / CI_0)) / xi_Na;
}

double KevinHallModel::compute_delta(int age, core::Gender sex, double PAL, double BW,
                                     double H) const {
    // Resting metabolic rate (Mifflin-St Jeor).
    double RMR = 9.99 * BW + 6.25 * H - 4.92 * age;
    RMR += sex == core::Gender::male ? 5.0 : -161.0;
    RMR *= 4.184; // From kcal to kJ

    // Energy expenditure per kg of body weight.
    return ((1.0 - beta_TEF) * PAL - 1.0) * RMR / BW;
}

double KevinHallModel::compute_EE(double BW, double F, double L, double EI, double K, double delta,
                                  double x) const {
    // OLD: return (K + gamma_F * F + gamma_L * L + delta * BW + TEF + AT + EI * x) / (1.0 + x);
    // TODO: Double-check new calculation below is correct.
    return (K + gamma_F * F + gamma_L * L + delta * BW + beta_TEF + beta_AT +
            x * (EI - rho_G * 0.0)) /
           (1 + x);
}

void KevinHallModel::compute_bmi(Person &person) const {
    auto w = person.risk_factors.at("Weight"_id);
    auto h = person.risk_factors.at("Height"_id) / 100;

    // Calculate BMI
    double bmi = w / (h * h);
    person.risk_factors["BMI"_id] = bmi;
}

void KevinHallModel::initialise_weight(RuntimeContext &context, Person &person) const {
    // Compute E/PA expected.
    double ei_expected =
        get_expected(context, person.gender, person.age, "EnergyIntake"_id, std::nullopt, true);
    double pa_expected = get_expected(context, person.gender, person.age, "PhysicalActivity"_id,
                                      std::nullopt, false);
    double epa_expected = ei_expected / pa_expected;

    // Compute E/PA actual.
    double ei_actual = person.risk_factors.at("EnergyIntake"_id);
    double pa_actual = person.risk_factors.at("PhysicalActivity"_id);
    double epa_actual = ei_actual / pa_actual;

    // Compute E/PA quantile.
    double epa_quantile = epa_actual / epa_expected;

    // Compute new weight.
    double w_expected =
        get_expected(context, person.gender, person.age, "Weight"_id, std::nullopt, true);
    double w_quantile = get_weight_quantile(epa_quantile, person.gender);
    double weight = w_expected * w_quantile;

    // Debug NaN check
    if (std::isnan(weight)) {
        std::cout << "\nDEBUG NaN DETECTED in initialise_weight:"
                  << "\n  Person ID: " << person.id() << "\n  Age: " << person.age
                  << "\n  Gender: " << (person.gender == core::Gender::male ? "Male" : "Female")
                  << "\n  Expected weight: " << w_expected << "\n  Weight quantile: " << w_quantile
                  << "\n  Energy intake expected: " << ei_expected
                  << "\n  Physical activity expected: " << pa_expected
                  << "\n  Energy intake actual: " << ei_actual
                  << "\n  Physical activity actual: " << pa_actual
                  << "\n  EPA quantile: " << epa_quantile;
        std::exit(1);
    }

    // Clamp weight within valid range if it exists in nutrient_ranges_
    if (nutrient_ranges_.contains("Weight"_id)) {
        weight = nutrient_ranges_.at("Weight"_id).clamp(weight);
    }

    person.risk_factors["Weight"_id] = weight;
}

void KevinHallModel::adjust_weight(Person &person, double adjustment) const {
    double H = person.risk_factors.at("Height"_id);
    double BW_0 = person.risk_factors.at("Weight"_id);
    double F_0 = person.risk_factors.at("BodyFat"_id);
    double L_0 = person.risk_factors.at("LeanTissue"_id);
    double G = person.risk_factors.at("Glycogen"_id);
    double W = 2.7 * G;
    double ECF_0 = person.risk_factors.at("ExtracellularFluid"_id);
    double PAL = person.risk_factors.at("PhysicalActivity"_id);
    double EI = person.risk_factors.at("EnergyIntake"_id);
    double K_0 = person.risk_factors.at("Intercept_K"_id);

    double C = 10.4 * rho_L / rho_F;

    // Compute previous energy expenditure.
    double p_0 = C / (C + F_0);
    double x_0 = p_0 * eta_L / rho_L + (1.0 - p_0) * eta_F / rho_F;
    double delta_0 = compute_delta(person.age, person.gender, PAL, BW_0, H);
    double EE_0 = compute_EE(BW_0, F_0, L_0, EI, K_0, delta_0, x_0);

    // Adjust weight and compute adjustment ratio for other factors.
    double BW = BW_0 + adjustment;

    // Clamp weight within valid range if it exists in nutrient_ranges_
    if (nutrient_ranges_.contains("Weight"_id)) {
        BW = nutrient_ranges_.at("Weight"_id).clamp(BW);
    }

    double ratio = (BW - G - W) / (BW_0 - G - W);

    // Adjust other factors to compensate.
    double F = F_0 * ratio;
    double L = L_0 * ratio;
    double ECF = ECF_0 * ratio;

    // Compute new energy expenditure.
    double p = C / (C + F);
    double x = p * eta_L / rho_L + (1.0 - p) * eta_F / rho_F;
    double delta = compute_delta(person.age, person.gender, PAL, BW, H);
    double EE = compute_EE(BW, F, L, EI, K_0, delta, x);

    // Adjust model intercept.
    double K = K_0 + (1 + x) * (EE_0 - EE);

    // Set new state.
    person.risk_factors.at("Weight"_id) = BW;
    person.risk_factors.at("BodyFat"_id) = F;
    person.risk_factors.at("LeanTissue"_id) = L;
    person.risk_factors.at("ExtracellularFluid"_id) = ECF;
    person.risk_factors.at("Intercept_K"_id) = K;

    // Set new energy expenditure (may not exist yet).
    person.risk_factors["EnergyExpenditure"_id] = EE;
}

double KevinHallModel::get_weight_quantile(double epa_quantile, core::Gender sex) const {

    // Compute Energy Physical Activity percentile (taking midpoint of duplicates).
    auto epa_range = std::equal_range(epa_quantiles_.begin(), epa_quantiles_.end(), epa_quantile);
    auto epa_index = static_cast<double>(std::distance(epa_quantiles_.begin(), epa_range.first));
    epa_index += std::distance(epa_range.first, epa_range.second) / 2.0;
    auto epa_percentile = epa_index / epa_quantiles_.size();

    // Find weight quantile.
    size_t weight_index_last = weight_quantiles_.at(sex).size() - 1;
    auto weight_index = static_cast<size_t>(epa_percentile * weight_index_last);
    return weight_quantiles_.at(sex)[weight_index];
}

KevinHallAdjustmentTable
KevinHallModel::compute_mean_weight(Population &population,
                                    std::optional<std::unordered_map<core::Gender, double>> power,
                                    std::optional<unsigned> age) const {
    // std::cout << "\nDEBUG: KevinHallModel::compute_mean_weight - Starting" << std::endl;
    //  Local struct to hold count and sum of weight powers.
    struct SumCount {
      public:
        void append(double value) noexcept {
            sum_ += value;
            count_++;
        }

        double mean() const noexcept { return sum_ / count_; }

      private:
        double sum_{};
        int count_{};
    };

    // Compute sums and counts of weight powers for sex and age.
    auto sumcounts = UnorderedMap2d<core::Gender, int, SumCount>{};
    sumcounts.emplace_row(core::Gender::female, std::unordered_map<int, SumCount>{});
    sumcounts.emplace_row(core::Gender::male, std::unordered_map<int, SumCount>{});
    for (const auto &person : population) {
        // Ignore if inactive or not the optionally specified age.
        if (!person.is_active()) {
            continue;
        }
        if (age.has_value() && person.age != age.value()) {
            continue;
        }

        double value;
        if (power.has_value()) {
            value = pow(person.risk_factors.at("Weight"_id), power.value()[person.gender]);
        } else {
            value = person.risk_factors.at("Weight"_id);
        }

        sumcounts.at(person.gender)[person.age].append(value);
    }

    // Compute means of weight powers for sex and age.
    auto means = KevinHallAdjustmentTable{};
    for (const auto &[sumcount_sex, sumcounts_by_sex] : sumcounts) {
        means.emplace_row(sumcount_sex, std::unordered_map<int, double>{});
        for (const auto &[sumcount_age, sumcount] : sumcounts_by_sex) {
            means.at(sumcount_sex)[sumcount_age] = sumcount.mean();
        }
    }

    return means;
}

void KevinHallModel::initialise_height(RuntimeContext &context, Person &person, double W_power_mean,
                                       Random &random) const {

    // Initialise lifelong height residual.
    double H_residual = random.next_normal(0, height_stddev_.at(person.gender));
    person.risk_factors["Height_residual"_id] = H_residual;

    // Initialise height.
    update_height(context, person, W_power_mean);
}

void KevinHallModel::update_height(RuntimeContext &context, Person &person,
                                   double W_power_mean) const {
    double W = person.risk_factors.at("Weight"_id);
    double H_expected =
        get_expected(context, person.gender, person.age, "Height"_id, std::nullopt, false);
    double H_residual = person.risk_factors.at("Height_residual"_id);
    double stddev = height_stddev_.at(person.gender);
    double slope = height_slope_.at(person.gender);

    // Compute height.
    double exp_norm_mean = exp(0.5 * stddev * stddev);
    double H = H_expected * (pow(W, slope) / W_power_mean) * (exp(H_residual) / exp_norm_mean);

    // Set height (may not exist yet).
    person.risk_factors["Height"_id] = H;
}

KevinHallModelDefinition::KevinHallModelDefinition(
    std::unique_ptr<RiskFactorSexAgeTable> expected,
    std::unique_ptr<std::unordered_map<core::Identifier, double>> expected_trend,
    std::unique_ptr<std::unordered_map<core::Identifier, int>> trend_steps,
    std::unordered_map<core::Identifier, double> energy_equation,
    std::unordered_map<core::Identifier, core::DoubleInterval> nutrient_ranges,
    std::unordered_map<core::Identifier, std::map<core::Identifier, double>> nutrient_equations,
    std::unordered_map<core::Identifier, std::optional<double>> food_prices,
    std::unordered_map<core::Gender, std::vector<double>> weight_quantiles,
    std::vector<double> epa_quantiles, std::unordered_map<core::Gender, double> height_stddev,
    std::unordered_map<core::Gender, double> height_slope)
    : RiskFactorAdjustableModelDefinition{std::move(expected), std::move(expected_trend),
                                          std::move(trend_steps)},
      energy_equation_{std::move(energy_equation)}, nutrient_ranges_{std::move(nutrient_ranges)},
      nutrient_equations_{std::move(nutrient_equations)}, food_prices_{std::move(food_prices)},
      weight_quantiles_{std::move(weight_quantiles)}, epa_quantiles_{std::move(epa_quantiles)},
      height_stddev_{std::move(height_stddev)}, height_slope_{std::move(height_slope)} {

    if (energy_equation_.empty()) {
        throw core::HgpsException("Energy equation mapping is empty");
    }
    if (nutrient_ranges_.empty()) {
        throw core::HgpsException("Nutrient ranges mapping is empty");
    }
    if (nutrient_equations_.empty()) {
        throw core::HgpsException("Nutrient equation mapping is empty");
    }
    if (food_prices_.empty()) {
        throw core::HgpsException("Food prices mapping is empty");
    }
    if (weight_quantiles_.empty()) {
        throw core::HgpsException("Weight quantiles mapping is empty");
    }
    if (epa_quantiles_.empty()) {
        throw core::HgpsException("Energy Physical Activity quantiles mapping is empty");
    }
    if (height_stddev_.empty()) {
        throw core::HgpsException("Height standard deviation mapping is empty");
    }
    if (height_slope_.empty()) {
        throw core::HgpsException("Height slope mapping is empty");
    }
}

std::unique_ptr<RiskFactorModel> KevinHallModelDefinition::create_model() const {
    return std::make_unique<KevinHallModel>(expected_, expected_trend_, trend_steps_,
                                            energy_equation_, nutrient_ranges_, nutrient_equations_,
                                            food_prices_, weight_quantiles_, epa_quantiles_,
                                            height_stddev_, height_slope_);
}

} // namespace hgps
// NOLINTEND(readability-convert-member-functions-to-static)<|MERGE_RESOLUTION|>--- conflicted
+++ resolved
@@ -189,7 +189,6 @@
 
         double adjustment = adjustments.at(person.gender, person.age);
         person.risk_factors.at("Weight"_id) += adjustment;
-<<<<<<< HEAD
 
         // Ensure weight is within valid range
         if (nutrient_ranges_.contains("Weight"_id)) {
@@ -197,10 +196,7 @@
             double clamped_weight = nutrient_ranges_.at("Weight"_id).clamp(current_weight);
             person.risk_factors.at("Weight"_id) = clamped_weight;
         }
-    }
-=======
     });
->>>>>>> 977cb3b8
 
     // NOTE: FOR REFACTORING: End of semi-redundant block.
 
@@ -329,16 +325,10 @@
 
         double W_power_mean = W_power_means.at(person.gender, person.age);
         update_height(context, person, W_power_mean);
-<<<<<<< HEAD
-    }
+    });
 } // NOLINTEND(readability-function-cognitive-complexity)
-=======
-    });
-}
->>>>>>> 977cb3b8
 
 KevinHallAdjustmentTable KevinHallModel::receive_weight_adjustments(RuntimeContext &context) const {
-    // std::cout << "\nDEBUG: KevinHallModel::receive_weight_adjustments - Starting" << std::endl;
     KevinHallAdjustmentTable adjustments;
 
     // Baseline scenatio: compute adjustments.
