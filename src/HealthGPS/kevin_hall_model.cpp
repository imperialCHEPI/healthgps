#include "HealthGPS.Core/exception.h"

#include "kevin_hall_model.h"
#include "runtime_context.h"
#include "sync_message.h"

#include <algorithm>
#include <iterator>
#include <utility>

namespace { // anonymous namespace

using KevinHallAdjustmentMessage =
    hgps::SyncDataMessage<hgps::UnorderedMap2d<hgps::core::Gender, int, double>>;

} // anonymous namespace

/*
 * Suppress this clang-tidy warning for now, because most (all?) of these methods won't
 * be suitable for converting to statics once the model is finished.
 */
// NOLINTBEGIN(readability-convert-member-functions-to-static)
namespace hgps {

KevinHallModel::KevinHallModel(
    const RiskFactorSexAgeTable &expected,
    const std::unordered_map<core::Identifier, double> &energy_equation,
    const std::unordered_map<core::Identifier, core::DoubleInterval> &nutrient_ranges,
    const std::unordered_map<core::Identifier, std::map<core::Identifier, double>>
        &nutrient_equations,
    const std::unordered_map<core::Identifier, std::optional<double>> &food_prices,
    const std::unordered_map<core::Gender, std::vector<double>> &age_mean_height,
    const std::unordered_map<core::Gender, std::vector<double>> &weight_quantiles,
    const std::vector<double> &epa_quantiles)
    : RiskFactorAdjustableModel{expected}, energy_equation_{energy_equation},
      nutrient_ranges_{nutrient_ranges}, nutrient_equations_{nutrient_equations},
      food_prices_{food_prices}, age_mean_height_{age_mean_height},
      weight_quantiles_{weight_quantiles}, epa_quantiles_{epa_quantiles} {

    if (energy_equation_.empty()) {
        throw core::HgpsException("Energy equation mapping is empty");
    }
    if (nutrient_ranges_.empty()) {
        throw core::HgpsException("Nutrient range mapping is empty");
    }
    if (nutrient_equations_.empty()) {
        throw core::HgpsException("Nutrient equation mapping is empty");
    }
    if (food_prices_.empty()) {
        throw core::HgpsException("Food price mapping is empty");
    }
    if (age_mean_height_.empty()) {
        throw core::HgpsException("Age mean height mapping is empty");
    }
    if (weight_quantiles_.empty()) {
        throw core::HgpsException("Weight quantiles mapping is empty");
    }
    if (epa_quantiles_.empty()) {
        throw core::HgpsException("Energy Physical Activity quantiles mapping is empty");
    }
}

RiskFactorModelType KevinHallModel::type() const noexcept { return RiskFactorModelType::Dynamic; }

std::string KevinHallModel::name() const noexcept { return "Dynamic"; }

void KevinHallModel::generate_risk_factors(RuntimeContext &context) {

    // Initialise everyone.
    for (auto &person : context.population()) {
        initialise_nutrient_intakes(person);
        initialise_energy_intake(person);
        initialise_weight(person);
    }

    // Adjust weight to matche expected values.
    adjust_risk_factors(context, {"Weight"_id});

    // Initialise everyone.
    for (auto &person : context.population()) {
        initialise_kevin_hall_state(person);
        compute_bmi(person);
    }
}

void KevinHallModel::update_risk_factors(RuntimeContext &context) {

    // Initialise newborns and update others.
    for (auto &person : context.population()) {
        // Ignore if inactive.
        if (!person.is_active()) {
            continue;
        }

        if (person.age == 0) {
            initialise_nutrient_intakes(person);
            initialise_energy_intake(person);
        } else {
            update_nutrient_intakes(person);
            update_energy_intake(person);
        }
    }

    // Update: different model for children and adults.
    for (auto &person : context.population()) {
        // Ignore if inactive.
        if (!person.is_active()) {
            continue;
        }

        if (person.age < kevin_hall_age_min) {
            initialise_weight(person);
        } else {
            kevin_hall_run(person);
        }
    }

    KevinHallAdjustmentTable adjustments;

    // Baseline scenatio: compute adjustments.
    if (context.scenario().type() == ScenarioType::baseline) {
        adjustments = compute_kevin_hall_adjustments(context.population());
    }

    // Intervention scenario: recieve adjustments from baseline scenario.
    else {
        auto message = context.scenario().channel().try_receive(context.sync_timeout_millis());
        if (!message.has_value()) {
            throw core::HgpsException(
                "Simulation out of sync, receive Kevin Hall adjustments message has timed out");
        }

        auto &basePtr = message.value();
        auto *messagePrt = dynamic_cast<KevinHallAdjustmentMessage *>(basePtr.get());
        if (!messagePrt) {
            throw core::HgpsException(
                "Simulation out of sync, failed to receive a Kevin Hall adjustments message");
        }

        adjustments = messagePrt->data();
    }

    // Adjust: different model for children and adults.
    for (auto &person : context.population()) {
        // Ignore if inactive.
        if (!person.is_active()) {
            continue;
        }

        auto &adjustment = adjustments.at(person.gender, person.age);

        if (person.age < kevin_hall_age_min) {
            initialise_kevin_hall_state(person, adjustment);
        } else {
            kevin_hall_adjust(person, adjustment);
        }
    }

<<<<<<< HEAD
    // Compute the new BMI values, if needed
    for (auto &person : context.population()) {
        // Ignore if inactive.
        if (!person.is_active()) {
            continue;
        }

        compute_bmi(person);
    }

    // TODO: Send adjustments to intervention if in baseline scenario.
=======
    // Baseline scenario: send adjustments to intervention scenario.
    if (context.scenario().type() == ScenarioType::baseline) {
        context.scenario().channel().send(std::make_unique<KevinHallAdjustmentMessage>(
            context.current_run(), context.time_now(), std::move(adjustments)));
    }
}

KevinHallAdjustmentTable
KevinHallModel::compute_kevin_hall_adjustments(Population &population) const {
    auto expected = get_risk_factor_expected();
    auto weight_means = compute_mean_weight(population);

    // Compute adjustments.
    auto adjustments = KevinHallAdjustmentTable{};
    for (const auto &[sex, weight_means_by_sex] : weight_means) {
        adjustments.emplace_row(sex, std::unordered_map<int, double>{});
        for (const auto &[age, weight_mean] : weight_means_by_sex) {
            double weight_expected = expected.at(sex, "Weight"_id).at(age);
            adjustments.at(sex)[age] = weight_expected - weight_mean;
        }
    }

    return adjustments;
>>>>>>> 2e4300b1
}

void KevinHallModel::initialise_nutrient_intakes(Person &person) const {

    // Initialise nutrient intakes.
    set_nutrient_intakes(person);

    // Start with previous = current.
    double carbohydrate = person.risk_factors.at("Carbohydrate"_id);
    person.risk_factors["Carbohydrate_previous"_id] = carbohydrate;
    double sodium = person.risk_factors.at("Sodium"_id);
    person.risk_factors["Sodium_previous"_id] = sodium;
}

void KevinHallModel::update_nutrient_intakes(Person &person) const {

    // Set previous nutrient intakes.
    double previous_carbohydrate = person.risk_factors.at("Carbohydrate"_id);
    person.risk_factors.at("Carbohydrate_previous"_id) = previous_carbohydrate;
    double previous_sodium = person.risk_factors.at("Sodium"_id);
    person.risk_factors.at("Sodium_previous"_id) = previous_sodium;

    // Update nutrient intakes.
    set_nutrient_intakes(person);
}

void KevinHallModel::set_nutrient_intakes(Person &person) const {

    // Reset nutrient intakes to zero.
    for (const auto &[nutrient_key, unused] : energy_equation_) {
        person.risk_factors[nutrient_key] = 0.0;
    }

    // Compute nutrient intakes from food intakes.
    for (const auto &[food_key, nutrient_coefficients] : nutrient_equations_) {
        double food_intake = person.risk_factors.at(food_key);
        for (const auto &[nutrient_key, nutrient_coefficient] : nutrient_coefficients) {
            person.risk_factors.at(nutrient_key) += food_intake * nutrient_coefficient;
        }
    }
}

void KevinHallModel::initialise_energy_intake(Person &person) const {

    // Initialise energy intake.
    set_energy_intake(person);

    // Start with previous = current.
    double energy_intake = person.risk_factors.at("EnergyIntake"_id);
    person.risk_factors["EnergyIntake_previous"_id] = energy_intake;
}

void KevinHallModel::update_energy_intake(Person &person) const {

    // Set previous energy intake.
    double previous_energy_intake = person.risk_factors.at("EnergyIntake"_id);
    person.risk_factors.at("EnergyIntake_previous"_id) = previous_energy_intake;

    // Update energy intake.
    set_energy_intake(person);
}

void KevinHallModel::set_energy_intake(Person &person) const {

    // Reset energy intake to zero.
    const auto energy_intake_key = "EnergyIntake"_id;
    person.risk_factors[energy_intake_key] = 0.0;

    // Compute energy intake from nutrient intakes.
    for (const auto &[nutrient_key, energy_coefficient] : energy_equation_) {
        double nutrient_intake = person.risk_factors.at(nutrient_key);
        person.risk_factors.at(energy_intake_key) += nutrient_intake * energy_coefficient;
    }
}

void KevinHallModel::initialise_kevin_hall_state(Person &person,
                                                 std::optional<double> adjustment) const {

    // Apply optional weight adjustment.
    if (adjustment.has_value()) {
        person.risk_factors.at("Weight"_id) += adjustment.value();
    }

    // Get already computed values.
    double H = 0; // TODO: person.risk_factors.at("Height"_id);
    double BW = person.risk_factors.at("Weight"_id);
    double PAL = person.risk_factors.at("PhysicalActivity"_id);
    double EI = person.risk_factors.at("EnergyIntake"_id);

    // Body fat.
    double F;
    if (person.gender == core::Gender::female) {
        F = BW * (0.14 * person.age + 39.96 * log(BW / pow(H / 100, 2.0)) - 102.01) / 100.0;
    } else if (person.gender == core::Gender::male) {
        F = BW * (0.14 * person.age + 37.31 * log(BW / pow(H / 100, 2.0)) - 103.94) / 100.0;
    } else {
        throw core::HgpsException("Unknown gender");
    }

    if (F < 0.0) {
        // HACK: deal with negative body fat.
        F = 0.2 * BW;
    }

    // Glycogen, water and extracellular fluid.
    double G = 0.01 * BW;
    double W = 2.7 * G;
    double ECF = 0.7 * 0.235 * BW;

    // Lean tissue.
    double L = BW - F - G - W - ECF;

    // Model intercept value.
    double delta = compute_delta(person.age, person.gender, PAL, BW, H);
    double K = EI - (gamma_F * F + gamma_L * L + delta * BW);

    // Compute energy expenditure.
    double C = 10.4 * rho_L / rho_F;
    double p = C / (C + F);
    double x = p * eta_L / rho_L + (1.0 - p) * eta_F / rho_F;
    double EE = compute_EE(BW, F, L, EI, K, delta, x);

    // Set new state.
    person.risk_factors["BodyFat"_id] = F;
    person.risk_factors["LeanTissue"_id] = L;
    person.risk_factors["Glycogen"_id] = G;
    person.risk_factors["ExtracellularFluid"_id] = ECF;
    person.risk_factors["Intercept_K"_id] = K;

    // Set new energy expenditure (may not exist yet).
    person.risk_factors["EnergyExpenditure"_id] = EE;
}

void KevinHallModel::kevin_hall_run(Person &person) const {

    // Get initial body weight.
    double BW_0 = person.risk_factors.at("Weight"_id);

    // Compute energy cost per unit body weight.
    double PAL = person.risk_factors.at("PhysicalActivity"_id);
    double H = 0; // TODO: person.risk_factors.at("Height"_id);
    double delta = compute_delta(person.age, person.gender, PAL, BW_0, H);

    // Get carbohydrate intake and energy intake.
    double CI_0 = person.risk_factors.at("Carbohydrate_previous"_id);
    double CI = person.risk_factors.at("Carbohydrate"_id);
    double EI_0 = person.risk_factors.at("EnergyIntake_previous"_id);
    double EI = person.risk_factors.at("EnergyIntake"_id);
    double delta_EI = EI - EI_0;

    // Compute thermic effect of food.
    double TEF = beta_TEF * delta_EI;

    // Compute adaptive thermogenesis.
    double AT = beta_AT * delta_EI;

    // Compute glycogen and water.
    double G_0 = person.risk_factors.at("Glycogen"_id);
    double G = compute_G(CI, CI_0, G_0);
    double W = 2.7 * G;

    // Compute extracellular fluid.
    double Na_0 = person.risk_factors.at("Sodium_previous"_id);
    double Na = person.risk_factors.at("Sodium"_id);
    double delta_Na = Na - Na_0;
    double ECF_0 = person.risk_factors.at("ExtracellularFluid"_id);
    double ECF = compute_ECF(delta_Na, CI, CI_0, ECF_0);

    // Get initial body fat and lean tissue.
    double F_0 = person.risk_factors.at("BodyFat"_id);
    double L_0 = person.risk_factors.at("LeanTissue"_id);

    // Get intercept value.
    double K = person.risk_factors.at("Intercept_K"_id);

    // Energy partitioning.
    double C = 10.4 * rho_L / rho_F;
    double p = C / (C + F_0);
    double x = p * eta_L / rho_L + (1.0 - p) * eta_F / rho_F;

    // First equation ax + by = e.
    double a1 = p * rho_F;
    double b1 = -(1.0 - p) * rho_L;
    double c1 = p * rho_F * F_0 - (1 - p) * rho_L * L_0;

    // Second equation cx + dy = f.
    double a2 = gamma_F + delta;
    double b2 = gamma_L + delta;
    double c2 = EI - K - TEF - AT - delta * (G + W + ECF);

    // Compute body fat and lean tissue steady state.
    double steady_F = -(b1 * c2 - b2 * c1) / (a1 * b2 - a2 * b1);
    double steady_L = -(c1 * a2 - c2 * a1) / (a1 * b2 - a2 * b1);

    // Compute time constant.
    double tau = rho_L * rho_F * (1.0 + x) /
                 ((gamma_F + delta) * (1.0 - p) * rho_L + (gamma_L + delta) * p * rho_F);

    // Compute body fat and lean tissue.
    double F = steady_F - (steady_F - F_0) * exp(-365.0 / tau);
    double L = steady_L - (steady_L - L_0) * exp(-365.0 / tau);

    // Compute body weight.
    double BW = F + L + G + W + ECF;

    // Set new state.
    person.risk_factors.at("Glycogen"_id) = G;
    person.risk_factors.at("ExtracellularFluid"_id) = ECF;
    person.risk_factors.at("BodyFat"_id) = F;
    person.risk_factors.at("LeanTissue"_id) = L;
    person.risk_factors.at("Weight"_id) = BW;
}

double KevinHallModel::compute_G(double CI, double CI_0, double G_0) const {
    double k_G = CI_0 / (G_0 * G_0);
    return sqrt(CI / k_G);
}

double KevinHallModel::compute_ECF(double delta_Na, double CI, double CI_0, double ECF_0) const {
    return ECF_0 + (delta_Na - xi_CI * (1.0 - CI / CI_0)) / xi_Na;
}

double KevinHallModel::compute_delta(int age, core::Gender sex, double PAL, double BW,
                                     double H) const {
    // Resting metabolic rate (Mifflin-St Jeor).
    double RMR = 9.99 * BW + 6.25 * H - 4.92 * age;
    RMR += sex == core::Gender::male ? 5.0 : -161.0;
    RMR *= 4.184; // From kcal to kJ

    // Energy expenditure per kg of body weight.
    return ((1.0 - beta_TEF) * PAL - 1.0) * RMR / BW;
}

double KevinHallModel::compute_EE(double BW, double F, double L, double EI, double K, double delta,
                                  double x) const {
    // OLD: return (K + gamma_F * F + gamma_L * L + delta * BW + TEF + AT + EI * x) / (1.0 + x);
    // TODO: Double-check new calculation below is correct.
    return (K + gamma_F * F + gamma_L * L + delta * BW + beta_TEF + beta_AT +
            x * (EI - rho_G * 0.0)) /
           (1 + x);
}

/// Compute's a person BMI assuming height in cm
/// @param person The person to calculate the BMI for.
void KevinHallModel::compute_bmi(Person &person) const {
    auto w = person.risk_factors.at("Weight"_id);
    auto h = person.risk_factors.at("Height"_id) / 100;
    person.risk_factors["BMI"_id] = w / (h * h);
}

void KevinHallModel::initialise_weight(Person &person) const {
    const auto &expected = get_risk_factor_expected();

    // Compute E/PA expected.
    double ei_expected = expected.at(person.gender, "EnergyIntake"_id).at(person.age);
    double pa_expected = expected.at(person.gender, "PhysicalActivity"_id).at(person.age);
    double epa_expected = ei_expected / pa_expected;

    // Compute E/PA actual.
    double ei_actual = person.risk_factors.at("EnergyIntake"_id);
    double pa_actual = person.risk_factors.at("PhysicalActivity"_id);
    double epa_actual = ei_actual / pa_actual;

    // Compute E/PA quantile.
    double epa_quantile = epa_actual / epa_expected;

    // Compute new weight.
    double w_expected = expected.at(person.gender, "Weight"_id).at(person.age);
    double w_quantile = get_weight_quantile(epa_quantile, person.gender);
    person.risk_factors["Weight"_id] = w_expected * w_quantile;
}

void KevinHallModel::kevin_hall_adjust(Person &person, double adjustment) const {
    double H = 0; // TODO: person.risk_factors.at("Height"_id);
    double BW_0 = person.risk_factors.at("Weight"_id);
    double F_0 = person.risk_factors.at("BodyFat"_id);
    double L_0 = person.risk_factors.at("LeanTissue"_id);
    double G = person.risk_factors.at("Glycogen"_id);
    double W = 2.7 * G;
    double ECF_0 = person.risk_factors.at("ExtracellularFluid"_id);
    double PAL = person.risk_factors.at("PhysicalActivity"_id);
    double EI = person.risk_factors.at("EnergyIntake"_id);
    double K_0 = person.risk_factors.at("Intercept_K"_id);

    double C = 10.4 * rho_L / rho_F;

    // Compute previous energy expenditure.
    double p_0 = C / (C + F_0);
    double x_0 = p_0 * eta_L / rho_L + (1.0 - p_0) * eta_F / rho_F;
    double delta_0 = compute_delta(person.age, person.gender, PAL, BW_0, H);
    double EE_0 = compute_EE(BW_0, F_0, L_0, EI, K_0, delta_0, x_0);

    // Adjust weight and compute adjustment ratio for other factors.
    double BW = BW_0 + adjustment;
    double ratio = (BW - G - W) / (BW_0 - G - W);

    // Adjust other factors to compensate.
    double F = F_0 * ratio;
    double L = L_0 * ratio;
    double ECF = ECF_0 * ratio;

    // Compute new energy expenditure.
    double p = C / (C + F);
    double x = p * eta_L / rho_L + (1.0 - p) * eta_F / rho_F;
    double delta = compute_delta(person.age, person.gender, PAL, BW, H);
    double EE = compute_EE(BW, F, L, EI, K_0, delta, x);

    // Adjust model intercept.
    double K = K_0 + (1 + x) * (EE_0 - EE);

    // Set new state.
    person.risk_factors.at("Weight"_id) = BW;
    person.risk_factors.at("BodyFat"_id) = F;
    person.risk_factors.at("LeanTissue"_id) = L;
    person.risk_factors.at("ExtracellularFluid"_id) = ECF;
    person.risk_factors.at("Intercept_K"_id) = K;

    // Set new energy expenditure (may not exist yet).
    person.risk_factors["EnergyExpenditure"_id] = EE;
}

double KevinHallModel::get_weight_quantile(double epa_quantile, core::Gender sex) const {

    // Compute Energy Physical Activity percentile (taking midpoint of duplicates).
    auto epa_range = std::equal_range(epa_quantiles_.begin(), epa_quantiles_.end(), epa_quantile);
    auto epa_index = static_cast<double>(std::distance(epa_quantiles_.begin(), epa_range.first));
    epa_index += std::distance(epa_range.first, epa_range.second) / 2.0;
    auto epa_percentile = epa_index / epa_quantiles_.size();

    // Find weight quantile.
    auto weight_index = static_cast<size_t>(epa_percentile * (weight_quantiles_.size() - 1));
    return weight_quantiles_.at(sex)[weight_index];
}

KevinHallAdjustmentTable KevinHallModel::compute_mean_weight(Population &population,
                                                             std::optional<double> power) const {

    // Local struct to hold count and sum of weight powers.
    struct SumCount {
      public:
        void append(double value) noexcept {
            sum_ += value;
            count_++;
        }

        double mean() const noexcept { return sum_ / count_; }

      private:
        double sum_{};
        int count_{};
    };

    // Compute sums and counts of weight powers for sex and age.
    auto sumcounts = UnorderedMap2d<core::Gender, int, SumCount>{};
    sumcounts.emplace_row(core::Gender::female, std::unordered_map<int, SumCount>{});
    sumcounts.emplace_row(core::Gender::male, std::unordered_map<int, SumCount>{});
    for (const auto &person : population) {
        if (!person.is_active()) {
            continue;
        }

        double value;
        if (power.has_value()) {
            value = pow(person.risk_factors.at("Weight"_id), power.value());
        } else {
            value = person.risk_factors.at("Weight"_id);
        }

        sumcounts.at(person.gender)[person.age].append(value);
    }

    // Compute means of weight powers for sex and age.
    auto means = KevinHallAdjustmentTable{};
    for (const auto &[sex, sumcounts_by_sex] : sumcounts) {
        means.emplace_row(sex, std::unordered_map<int, double>{});
        for (const auto &[age, sumcount] : sumcounts_by_sex) {
            means.at(sex)[age] = sumcount.mean();
        }
    }

    return means;
}

// void KevinHallModel::initialise_height(Person &person) {
//     // TODO: generate and save height residual, then call common code
//     // (see how this is done for nutrients in StaticLinearModel)
// }

// void KevinHallModel::update_height(Person &person) {
//     // TODO: return if age >= 19, then call common code
// }

// double KevinHallModel::compute_new_height(Person &person) {
//     // TODO: common height compute code goes here
//     return 0.0;
// }

KevinHallModelDefinition::KevinHallModelDefinition(
    RiskFactorSexAgeTable expected, std::unordered_map<core::Identifier, double> energy_equation,
    std::unordered_map<core::Identifier, core::DoubleInterval> nutrient_ranges,
    std::unordered_map<core::Identifier, std::map<core::Identifier, double>> nutrient_equations,
    std::unordered_map<core::Identifier, std::optional<double>> food_prices,
    std::unordered_map<core::Gender, std::vector<double>> age_mean_height,
    std::unordered_map<core::Gender, std::vector<double>> weight_quantiles,
    std::vector<double> epa_quantiles)
    : RiskFactorAdjustableModelDefinition{std::move(expected)},
      energy_equation_{std::move(energy_equation)}, nutrient_ranges_{std::move(nutrient_ranges)},
      nutrient_equations_{std::move(nutrient_equations)}, food_prices_{std::move(food_prices)},
      age_mean_height_{std::move(age_mean_height)}, weight_quantiles_{std::move(weight_quantiles)},
      epa_quantiles_{std::move(epa_quantiles)} {

    if (energy_equation_.empty()) {
        throw core::HgpsException("Energy equation mapping is empty");
    }
    if (nutrient_ranges_.empty()) {
        throw core::HgpsException("Nutrient ranges mapping is empty");
    }
    if (nutrient_equations_.empty()) {
        throw core::HgpsException("Nutrient equation mapping is empty");
    }
    if (food_prices_.empty()) {
        throw core::HgpsException("Food prices mapping is empty");
    }
    if (age_mean_height_.empty()) {
        throw core::HgpsException("Age mean height mapping is empty");
    }
    if (weight_quantiles_.empty()) {
        throw core::HgpsException("Weight quantiles mapping is empty");
    }
    if (epa_quantiles_.empty()) {
        throw core::HgpsException("Energy Physical Activity quantiles mapping is empty");
    }
}

std::unique_ptr<RiskFactorModel> KevinHallModelDefinition::create_model() const {
    const auto &expected = get_risk_factor_expected();
    return std::make_unique<KevinHallModel>(expected, energy_equation_, nutrient_ranges_,
                                            nutrient_equations_, food_prices_, age_mean_height_,
                                            weight_quantiles_, epa_quantiles_);
}

} // namespace hgps
// NOLINTEND(readability-convert-member-functions-to-static)<|MERGE_RESOLUTION|>--- conflicted
+++ resolved
@@ -156,7 +156,12 @@
         }
     }
 
-<<<<<<< HEAD
+    // Baseline scenario: send adjustments to intervention scenario.
+    if (context.scenario().type() == ScenarioType::baseline) {
+        context.scenario().channel().send(std::make_unique<KevinHallAdjustmentMessage>(
+            context.current_run(), context.time_now(), std::move(adjustments)));
+    }
+
     // Compute the new BMI values, if needed
     for (auto &person : context.population()) {
         // Ignore if inactive.
@@ -165,14 +170,6 @@
         }
 
         compute_bmi(person);
-    }
-
-    // TODO: Send adjustments to intervention if in baseline scenario.
-=======
-    // Baseline scenario: send adjustments to intervention scenario.
-    if (context.scenario().type() == ScenarioType::baseline) {
-        context.scenario().channel().send(std::make_unique<KevinHallAdjustmentMessage>(
-            context.current_run(), context.time_now(), std::move(adjustments)));
     }
 }
 
@@ -192,7 +189,6 @@
     }
 
     return adjustments;
->>>>>>> 2e4300b1
 }
 
 void KevinHallModel::initialise_nutrient_intakes(Person &person) const {
