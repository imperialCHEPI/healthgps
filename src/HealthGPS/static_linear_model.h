--- conflicted
+++ resolved
@@ -106,7 +106,6 @@
         std::shared_ptr<std::vector<double>> income_trend_lambda = nullptr,
         std::shared_ptr<std::unordered_map<core::Identifier, double>> income_trend_decay_factors =
             nullptr,
-<<<<<<< HEAD
         bool is_continuous_income_model = false,
         const LinearModelParams &continuous_income_model = LinearModelParams{},
         const std::string &income_categories = "3",
@@ -114,9 +113,7 @@
         /// FINCH (continuous) approaches
         const std::unordered_map<core::Identifier, PhysicalActivityModel>
             &physical_activity_models = {});
-=======
         bool has_active_policies = true);
->>>>>>> d76a453e
 
     RiskFactorModelType type() const noexcept override;
 
@@ -273,14 +270,11 @@
     const std::unordered_map<core::Income, LinearModelParams> &income_models_;
     const double physical_activity_stddev_;
 
-<<<<<<< HEAD
     // Physical activity model support (both India and FINCH approaches)
     std::unordered_map<core::Identifier, PhysicalActivityModel> physical_activity_models_;
     bool has_physical_activity_models_ = false;
-=======
     // Policy optimization flag - Mahima's enhancement
     bool has_active_policies_;
->>>>>>> d76a453e
 };
 
 /// @brief Defines the static linear model data type
@@ -348,14 +342,11 @@
         std::unique_ptr<std::vector<double>> income_trend_lambda = nullptr,
         std::unique_ptr<std::unordered_map<core::Identifier, double>> income_trend_decay_factors =
             nullptr,
-<<<<<<< HEAD
         bool is_continuous_income_model = false,
         const LinearModelParams &continuous_income_model = LinearModelParams{},
         const std::string &income_categories = "3",
         std::unordered_map<core::Identifier, PhysicalActivityModel> physical_activity_models = {});
-=======
         bool has_active_policies = true);
->>>>>>> d76a453e
 
     /// @brief Construct a new StaticLinearModel from this definition
     /// @return A unique pointer to the new StaticLinearModel instance
@@ -395,7 +386,6 @@
     std::unordered_map<core::Income, LinearModelParams> income_models_;
     double physical_activity_stddev_;
 
-<<<<<<< HEAD
     // Physical activity model support (FINCH approach)
     std::unordered_map<core::Identifier, PhysicalActivityModel> physical_activity_models_;
     bool has_physical_activity_models_ = false;
@@ -404,10 +394,8 @@
     bool is_continuous_income_model_;
     LinearModelParams continuous_income_model_;
     std::string income_categories_;
-=======
     // Policy optimization flag - Mahima's enhancement
     bool has_active_policies_;
->>>>>>> d76a453e
 };
 
 } // namespace hgps