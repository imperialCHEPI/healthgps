
#include "HealthGPS.Core/thread_util.h"

#include "analysis_module.h"
#include "converter.h"
#include "lms_model.h"
#include "weight_model.h"

#include <cmath>
#include <functional>
#include <future>
#include <iostream> // Added for debug prints
#include <oneapi/tbb/parallel_for_each.h>
#include <unordered_set>

namespace hgps {

/// @brief DALYs result unit conversion constant.
inline constexpr double DALY_UNITS = 100'000.0;

AnalysisModule::AnalysisModule(AnalysisDefinition &&definition, WeightModel &&classifier,
                               const core::IntegerInterval age_range, unsigned int comorbidities)
    : definition_{std::move(definition)}, weight_classifier_{std::move(classifier)},
      residual_disability_weight_{create_age_gender_table<double>(age_range)},
      comorbidities_{comorbidities} {}

// Overload constructor with additional parameter for calculated_stats_
AnalysisModule::AnalysisModule(AnalysisDefinition &&definition, WeightModel &&classifier,
                               const core::IntegerInterval age_range, unsigned int comorbidities,
                               std::vector<double> calculated_stats)
    : definition_{std::move(definition)}, weight_classifier_{std::move(classifier)},
      residual_disability_weight_{create_age_gender_table<double>(age_range)},
      comorbidities_{comorbidities}, calculated_stats_{std::move(calculated_stats)} {}
SimulationModuleType AnalysisModule::type() const noexcept {
    return SimulationModuleType::Analysis;
}

void AnalysisModule::initialise_vector(RuntimeContext &context) {
    factor_bins_.reserve(factors_to_calculate_.size());
    factor_bin_widths_.reserve(factors_to_calculate_.size());
    factor_min_values_.reserve(factors_to_calculate_.size());

    for (const auto &factor : factors_to_calculate_) {
        const auto [min, max] = std::ranges::minmax_element(
            context.population(), [&factor](const auto &entity1, const auto &entity2) {
                return entity1.get_risk_factor_value(factor) <
                       entity2.get_risk_factor_value(factor);
            });

        double min_factor = min->get_risk_factor_value(factor);
        double max_factor = max->get_risk_factor_value(factor);

        factor_min_values_.emplace_back(min_factor);

        // The number of bins to use for each factor is the number of integer values of the factor,
        // or 100 bins of equal size, whichever is smaller (100 is an arbitrary number, it could be
        // any other number depending on the desired resolution of the map)
        factor_bins_.emplace_back(std::min(100, static_cast<int>(max_factor - min_factor)));

        // The width of each bin is the range of the factor divided by the number of bins
        factor_bin_widths_.emplace_back((max_factor - min_factor) / factor_bins_.back());
    }

    // The number of factors to calculate stats for is the number of factors minus the length of the
    // `factors` vector.
    size_t num_stats_to_calc = context.mapping().entries().size() - factors_to_calculate_.size();

    // And for each factor, we calculate the stats described in `channels_`, so we
    // multiply the size of `channels_` by the number of factors to calculate stats for.
    num_stats_to_calc *= channels_.size();

    // The product of the number of bins for each factor can be used to calculate the size of the
    // `calculated_stats_` in the next step
    size_t total_num_bins =
        std::accumulate(factor_bins_.cbegin(), factor_bins_.cend(), size_t{1}, std::multiplies<>());

    // Set the vector size and initialise all values to 0.0
    calculated_stats_.resize(total_num_bins * num_stats_to_calc);
}

const std::string &AnalysisModule::name() const noexcept { return name_; }

void AnalysisModule::set_income_analysis_enabled(bool enabled) noexcept {
    // Set the income analysis flag - forces recompilation
    enable_income_analysis_ = enabled;
}

void AnalysisModule::initialise_population(RuntimeContext &context) {
    const auto &age_range = context.age_range();
    auto expected_sum = create_age_gender_table<double>(age_range);
    auto expected_count = create_age_gender_table<int>(age_range);
    auto &pop = context.population();
    auto sum_mutex = std::mutex{};
    tbb::parallel_for_each(pop.cbegin(), pop.cend(), [&](const auto &entity) {
        if (!entity.is_active()) {
            return;
        }

        auto sum = 1.0;
        for (const auto &disease : entity.diseases) {
            if (disease.second.status == DiseaseStatus::active &&
                definition_.disability_weights().contains(disease.first)) {
                sum *= (1.0 - definition_.disability_weights().at(disease.first));
            }
        }

        auto lock = std::unique_lock{sum_mutex};
        expected_sum(entity.age, entity.gender) += sum;
        expected_count(entity.age, entity.gender)++;
    });

    for (int age = age_range.lower(); age <= age_range.upper(); age++) {
        residual_disability_weight_(age, core::Gender::male) = calculate_residual_disability_weight(
            age, core::Gender::male, expected_sum, expected_count);

        residual_disability_weight_(age, core::Gender::female) =
            calculate_residual_disability_weight(age, core::Gender::female, expected_sum,
                                                 expected_count);
    }

    initialise_output_channels(context);
    publish_result_message(context);
}

void AnalysisModule::update_population(RuntimeContext &context) {
    // Reset the calculated factors vector to 0.0
    std::ranges::fill(calculated_stats_, 0.0);

    publish_result_message(context);
}

double
AnalysisModule::calculate_residual_disability_weight(int age, const core::Gender gender,
                                                     const DoubleAgeGenderTable &expected_sum,
                                                     const IntegerAgeGenderTable &expected_count) {
    auto residual_value = 0.0;
    if (!expected_sum.contains(age) || !definition_.observed_YLD().contains(age)) {
        return residual_value;
    }

    auto denominator = expected_count(age, gender);
    if (denominator != 0.0) {
        auto expected_mean = expected_sum(age, gender) / denominator;
        auto observed_YLD = definition_.observed_YLD()(age, gender);
        residual_value = 1.0 - (1.0 - observed_YLD) / expected_mean;
        if (std::isnan(residual_value)) {
            residual_value = 0.0;
        }
    }

    return residual_value;
}

void AnalysisModule::publish_result_message(RuntimeContext &context) const {
    auto sample_size = context.age_range().upper() + 1u;
    auto result = ModelResult{sample_size};

    auto handle = core::run_async(&AnalysisModule::calculate_historical_statistics, this,
                                  std::ref(context), std::ref(result));

    calculate_population_statistics(context, result.series);
    handle.get();

    context.publish(std::make_unique<ResultEventMessage>(
        context.identifier(), context.current_run(), context.time_now(), result));
}

// NOLINTBEGIN(readability-function-cognitive-complexity)
void AnalysisModule::calculate_historical_statistics(RuntimeContext &context,
                                                     ModelResult &result) const {
    auto risk_factors = std::map<core::Identifier, std::map<core::Gender, double>>();
    for (const auto &item : context.mapping()) {
        if (item.level() > 0) {
            risk_factors.emplace(item.key(), std::map<core::Gender, double>{});
        }
    }

    auto prevalence = std::map<core::Identifier, std::map<core::Gender, int>>();
    for (const auto &item : context.diseases()) {
        prevalence.emplace(item.code, std::map<core::Gender, int>{});
    }

    auto comorbidity = std::map<unsigned int, ResultByGender>{};
    for (auto i = 0u; i <= comorbidities_; i++) {
        comorbidity.emplace(i, ResultByGender{});
    }

    auto gender_age_sum = std::map<core::Gender, int>{};
    auto gender_count = std::map<core::Gender, int>{};
    auto age_upper_bound = context.age_range().upper();
    auto analysis_time = static_cast<unsigned int>(context.time_now());

    auto daly_handle =
        core::run_async(&AnalysisModule::calculate_dalys, this, std::ref(context.population()),
                        age_upper_bound, analysis_time);

    auto population_size = static_cast<int>(context.population().size());
    auto population_dead = 0;
    auto population_migrated = 0;
    for (const auto &entity : context.population()) {
        if (!entity.is_active()) {
            if (entity.has_emigrated() && entity.time_of_migration() == analysis_time) {
                population_migrated++;
            }

            if (!entity.is_alive() && entity.time_of_death() == analysis_time) {
                population_dead++;
            }

            continue;
        }

        gender_age_sum[entity.gender] += entity.age;
        gender_count[entity.gender]++;
        for (auto &item : risk_factors) {
            auto factor_value = entity.get_risk_factor_value(item.first);
            if (std::isnan(factor_value)) {
                factor_value = 0.0;
            }

            item.second[entity.gender] += factor_value;
        }

        auto comorbidity_number = 0u;
        for (const auto &item : entity.diseases) {
            if (item.second.status == DiseaseStatus::active) {
                comorbidity_number++;
                prevalence.at(item.first)[entity.gender]++;
            }
        }

        if (comorbidity_number > comorbidities_) {
            comorbidity_number = comorbidities_;
        }

        if (entity.gender == core::Gender::male) {
            comorbidity[comorbidity_number].male++;
        } else {
            comorbidity[comorbidity_number].female++;
        }
    }

    // Calculate the averages avoiding division by zero
    auto males_count = std::max(1, gender_count[core::Gender::male]);
    auto females_count = std::max(1, gender_count[core::Gender::female]);
    result.population_size = population_size;
    result.number_alive = IntegerGenderValue{males_count, females_count};
    result.number_dead = population_dead;
    result.number_emigrated = population_migrated;
    result.average_age.male = gender_age_sum[core::Gender::male] * 1.0 / males_count;
    result.average_age.female = gender_age_sum[core::Gender::female] * 1.0 / females_count;
    for (auto &item : risk_factors) {
        auto user_name = context.mapping().at(item.first).name();
        result.risk_ractor_average.emplace(
            user_name, ResultByGender{.male = item.second[core::Gender::male] / males_count,
                                      .female = item.second[core::Gender::female] / females_count});
    }

    for (const auto &item : context.diseases()) {
        result.disease_prevalence.emplace(
            item.code.to_string(),
            ResultByGender{
                .male = prevalence.at(item.code)[core::Gender::male] * 100.0 / males_count,
                .female = prevalence.at(item.code)[core::Gender::female] * 100.0 / females_count});
    }

    for (const auto &item : context.metrics()) {
        result.metrics.emplace(item.first, item.second);
    }

    for (const auto &item : comorbidity) {
        result.comorbidity.emplace(
            item.first, ResultByGender{.male = item.second.male * 100.0 / males_count,
                                       .female = item.second.female * 100.0 / females_count});
    }

    result.indicators = daly_handle.get();

    // Add income-based analysis if enabled
    if (enable_income_analysis_) {
        calculate_income_based_statistics(context, result);
    }
}
// NOLINTEND(readability-function-cognitive-complexity)

void AnalysisModule::calculate_income_based_statistics(RuntimeContext &context,
                                                       ModelResult &result) const {
    auto available_income_categories = get_available_income_categories(context);

    // Initialize income-based maps
    auto risk_factors_by_income =
        std::map<core::Identifier, std::map<core::Income, std::map<core::Gender, double>>>();
    auto prevalence_by_income =
        std::map<core::Identifier, std::map<core::Income, std::map<core::Gender, int>>>();
    auto comorbidity_by_income = std::map<unsigned int, std::map<core::Income, ResultByGender>>();
    auto population_by_income = std::map<core::Income, int>();

    // Aggregate statistics by income category
    for (const auto &person : context.population()) {
        if (!person.is_active())
            continue;

        auto income = person.income;
        population_by_income[income]++;

        // Risk factors by income
        for (const auto &factor : context.mapping().entries()) {
            if (factor.level() > 0) {
                risk_factors_by_income[factor.key()][income][person.gender] +=
                    person.get_risk_factor_value(factor.key());
            }
        }

        // Disease prevalence by income
        for (const auto &[disease_name, disease_state] : person.diseases) {
            if (disease_state.status == DiseaseStatus::active) {
                prevalence_by_income[disease_name][income][person.gender]++;
            }
        }

        // Comorbidity by income
        auto comorbidity_count =
            std::min(static_cast<unsigned int>(person.diseases.size()), comorbidities_);
        if (person.gender == core::Gender::male) {
            comorbidity_by_income[comorbidity_count][income].male++;
        } else {
            comorbidity_by_income[comorbidity_count][income].female++;
        }
    }

    // Calculate averages and populate result
    result.population_by_income = ResultByIncome{};
    result.risk_factor_average_by_income = std::map<std::string, ResultByIncomeGender>{};
    result.disease_prevalence_by_income = std::map<std::string, ResultByIncomeGender>{};
    result.comorbidity_by_income = std::map<unsigned int, ResultByIncomeGender>{};

    // Populate population counts
    for (const auto &[income, count] : population_by_income) {
        switch (income) {
        case core::Income::low:
            result.population_by_income->low = count;
            break;
        case core::Income::lowermiddle:
            result.population_by_income->lowermiddle = count;
            break;
        case core::Income::middle:
            result.population_by_income->middle = count;
            break;
        case core::Income::uppermiddle:
            result.population_by_income->uppermiddle = count;
            break;
        case core::Income::high:
            result.population_by_income->high = count;
            break;
        default:
            break;
        }
    }

    // Calculate risk factor averages by income
    for (const auto &[factor_key, income_data] : risk_factors_by_income) {
        auto factor_name = context.mapping().at(factor_key).name();
        auto result_by_income = ResultByIncomeGender{};

        for (const auto &[income, gender_data] : income_data) {
            auto count = population_by_income[income];
            if (count > 0) {
                double male_avg = 0.0;
                double female_avg = 0.0;

                // Use .at() for const map access
                auto male_it = gender_data.find(core::Gender::male);
                if (male_it != gender_data.end()) {
                    male_avg = male_it->second / count;
                }

                auto female_it = gender_data.find(core::Gender::female);
                if (female_it != gender_data.end()) {
                    female_avg = female_it->second / count;
                }

                switch (income) {
                case core::Income::low:
                    result_by_income.low = ResultByGender{male_avg, female_avg};
                    break;
                case core::Income::lowermiddle:
                    result_by_income.lowermiddle =
                        ResultByGender{.male = male_avg, .female = female_avg};
                    break;
                case core::Income::middle:
                    result_by_income.middle =
                        ResultByGender{.male = male_avg, .female = female_avg};
                    break;
                case core::Income::uppermiddle:
                    result_by_income.uppermiddle = ResultByGender{male_avg, female_avg};
                    break;
                case core::Income::high:
                    result_by_income.high = ResultByGender{male_avg, female_avg};
                    break;
                default:
                    break;
                }
            }
        }
        result.risk_factor_average_by_income->emplace(factor_name, result_by_income);
    }

    // Calculate disease prevalence by income
    for (const auto &[disease_key, income_data] : prevalence_by_income) {
        auto disease_name = disease_key.to_string();
        auto result_by_income = ResultByIncomeGender{};

        for (const auto &[income, gender_data] : income_data) {
            auto count = population_by_income[income];
            if (count > 0) {
                double male_prevalence = 0.0;
                double female_prevalence = 0.0;

                // Use .at() for const map access
                auto male_it = gender_data.find(core::Gender::male);
                if (male_it != gender_data.end()) {
                    male_prevalence = male_it->second * 100.0 / count;
                }

                auto female_it = gender_data.find(core::Gender::female);
                if (female_it != gender_data.end()) {
                    female_prevalence = female_it->second * 100.0 / count;
                }

                switch (income) {
                case core::Income::low:
                    result_by_income.low = ResultByGender{male_prevalence, female_prevalence};
                    break;
                case core::Income::lowermiddle:
                    result_by_income.lowermiddle =
                        ResultByGender{male_prevalence, female_prevalence};
                    break;
                case core::Income::middle:
                    result_by_income.middle = ResultByGender{male_prevalence, female_prevalence};
                    break;
                case core::Income::uppermiddle:
                    result_by_income.uppermiddle =
                        ResultByGender{male_prevalence, female_prevalence};
                    break;
                case core::Income::high:
                    result_by_income.high = ResultByGender{male_prevalence, female_prevalence};
                    break;
                default:
                    break;
                }
            }
        }
        result.disease_prevalence_by_income->emplace(disease_name, result_by_income);
    }

    // Calculate comorbidity by income
    for (const auto &[comorbidity_count, income_data] : comorbidity_by_income) {
        auto result_by_income = ResultByIncomeGender{};

        for (const auto &[income, gender_data] : income_data) {
            auto count = population_by_income[income];
            if (count > 0) {
                double male_comorbidity = gender_data.male * 100.0 / count;
                double female_comorbidity = gender_data.female * 100.0 / count;

                switch (income) {
                case core::Income::low:
                    result_by_income.low = ResultByGender{male_comorbidity, female_comorbidity};
                    break;
                case core::Income::lowermiddle:
                    result_by_income.lowermiddle =
                        ResultByGender{male_comorbidity, female_comorbidity};
                    break;
                case core::Income::middle:
                    result_by_income.middle = ResultByGender{male_comorbidity, female_comorbidity};
                    break;
                case core::Income::uppermiddle:
                    result_by_income.uppermiddle =
                        ResultByGender{male_comorbidity, female_comorbidity};
                    break;
                case core::Income::high:
                    result_by_income.high = ResultByGender{male_comorbidity, female_comorbidity};
                    break;
                default:
                    break;
                }
            }
        }
        result.comorbidity_by_income->emplace(comorbidity_count, result_by_income);
    }
}

std::vector<core::Income>
AnalysisModule::get_available_income_categories(RuntimeContext &context) const {
    std::vector<core::Income> categories;
    std::unordered_set<core::Income> seen;

    for (const auto &person : context.population()) {
        if (person.is_active() && !seen.contains(person.income)) {
            categories.emplace_back(person.income);
            seen.insert(person.income);
        }
    }
    return categories;
}

std::string AnalysisModule::income_category_to_string(core::Income income) const {
    switch (income) {
    case core::Income::low:
        return "LowIncome";
    case core::Income::lowermiddle:
        return "LowerMiddleIncome";
    case core::Income::middle:
        return "MiddleIncome";
    case core::Income::uppermiddle:
        return "UpperMiddleIncome";
    case core::Income::high:
        return "HighIncome";
    case core::Income::unknown:
        return "UnknownIncome";
    default:
        return "UnknownIncome";
    }
}

double AnalysisModule::calculate_disability_weight(const Person &entity) const {
    auto sum = 1.0;
    for (const auto &disease : entity.diseases) {
        if (disease.second.status == DiseaseStatus::active) {
            if (definition_.disability_weights().contains(disease.first)) {
                sum *= (1.0 - definition_.disability_weights().at(disease.first));
            }
        }
    }

    auto residual_dw = residual_disability_weight_.at(entity.age, entity.gender);
    residual_dw = std::min(1.0, std::max(residual_dw, 0.0));
    sum *= (1.0 - residual_dw);
    return 1.0 - sum;
}

DALYsIndicator AnalysisModule::calculate_dalys(Population &population, unsigned int max_age,
                                               unsigned int death_year) const {
    auto yll_sum = 0.0;
    auto yld_sum = 0.0;
    auto count = 0.0;
    for (const auto &entity : population) {
        if (entity.time_of_death() == death_year && entity.age <= max_age) {
            auto male_reference_age =
                definition_.life_expectancy().at(death_year, core::Gender::male);
            auto female_reference_age =
                definition_.life_expectancy().at(death_year, core::Gender::female);

            auto reference_age = std::max(male_reference_age, female_reference_age);
            auto lifeExpectancy = std::max(reference_age - entity.age, 0.0f);
            yll_sum += lifeExpectancy;
        }

        if (entity.is_active()) {
            yld_sum += calculate_disability_weight(entity);
            count++;
        }
    }

    auto yll = yll_sum * DALY_UNITS / count;
    auto yld = yld_sum * DALY_UNITS / count;
    return DALYsIndicator{.years_of_life_lost = yll,
                          .years_lived_with_disability = yld,
                          .disability_adjusted_life_years = yll + yld};
}

void AnalysisModule::calculate_population_statistics(RuntimeContext &context) {
    size_t num_factors_to_calculate =
        context.mapping().entries().size() - factors_to_calculate_.size();

    for (const auto &person : context.population()) {
        // Get the bin index for each factor
        std::vector<size_t> bin_indices;
        for (size_t i = 0; i < factors_to_calculate_.size(); i++) {
            double factor_value = person.get_risk_factor_value(factors_to_calculate_[i]);
            auto bin_index =
                static_cast<size_t>((factor_value - factor_min_values_[i]) / factor_bin_widths_[i]);
            bin_indices.emplace_back(bin_index);
        }

        // Calculate the index in the calculated_stats_ vector
        size_t index = 0;
        for (size_t i = 0; i < bin_indices.size() - 1; i++) {
            size_t accumulated_bins =
                std::accumulate(std::next(factor_bins_.cbegin(), i + 1), factor_bins_.cend(),
                                size_t{1}, std::multiplies<>());
            index += bin_indices[i] * accumulated_bins * num_factors_to_calculate;
        }
        index += bin_indices.back() * num_factors_to_calculate;

        // Now we can add the values of the factors that are not in factors_to_calculate_
        for (const auto &factor : context.mapping().entries()) {
            if (std::ranges::find(factors_to_calculate_, factor.key()) ==
                factors_to_calculate_.end()) {
                calculated_stats_[index++] += person.get_risk_factor_value(factor.key());
            }
        }
    }
}

// NOLINTBEGIN(readability-function-cognitive-complexity)
void AnalysisModule::calculate_population_statistics(RuntimeContext &context,
                                                     DataSeries &series) const {
    if (series.size() > 0) {
        throw std::logic_error("This should be a new object!");
    }

    series.add_channels(channels_);

    auto current_time = static_cast<unsigned int>(context.time_now());
    for (const auto &person : context.population()) {
        auto age = person.age;
        auto gender = person.gender;

        if (!person.is_active()) {
            if (!person.is_alive() && person.time_of_death() == current_time) {
                series(gender, "deaths").at(age)++;
                float expcted_life = definition_.life_expectancy().at(context.time_now(), gender);
                double yll = std::max(expcted_life - age, 0.0f) * DALY_UNITS;
                series(gender, "mean_yll").at(age) += yll;
                series(gender, "mean_daly").at(age) += yll;
            }

            if (person.has_emigrated() && person.time_of_migration() == current_time) {
                series(gender, "emigrations").at(age)++;
            }

            continue;
        }

        series(gender, "count").at(age)++;

        // NEW: Collect age data (always available)
        series(gender, "mean_age").at(age) += person.age;
        series(gender, "mean_age2").at(age) += (person.age * person.age);
        series(gender, "mean_age3").at(age) += (person.age * person.age * person.age);

        // NEW: Collect demographic data (only if available)
        // Region data - check if person has region assigned
        if (!person.region.empty() && person.region != "unknown") {
            series(gender, "mean_region").at(age) += person.region_to_value();
        }

        // Ethnicity data - check if person has ethnicity assigned
        if (!person.ethnicity.empty() && person.ethnicity != "unknown") {
            series(gender, "mean_ethnicity").at(age) += person.ethnicity_to_value();
        }

        // Sector data - check if person has sector assigned
        if (person.sector != core::Sector::unknown) {
            series(gender, "mean_sector").at(age) += person.sector_to_value();
        }

        // NEW: Collect income data (only if available)
        // Income category - check if person has income assigned
        if (person.income != core::Income::unknown) {
            series(gender, "mean_income_category").at(age) += person.income_to_value();
        }

        // Continuous income - check if available in risk factors
        auto income_continuous = 0.0;
        auto it = person.risk_factors.find("income_continuous"_id);
        if (it != person.risk_factors.end()) {
            income_continuous = it->second;
            series(gender, "mean_income_continuous").at(age) += income_continuous;
        }

        // NEW: Collect physical activity data (only if available)
        auto physical_activity = 0.0;
        auto pa_it = person.risk_factors.find("PhysicalActivity"_id);
        if (pa_it != person.risk_factors.end()) {
            physical_activity = pa_it->second;
            series(gender, "mean_physical_activity").at(age) += physical_activity;
        }

        for (const auto &factor : context.mapping().entries()) {
            series(gender, "mean_" + factor.key().to_string()).at(age) +=
                person.get_risk_factor_value(factor.key());
        }

        for (const auto &[disease_name, disease_state] : person.diseases) {
            if (disease_state.status == DiseaseStatus::active) {
                series(gender, "prevalence_" + disease_name.to_string()).at(age)++;
                if (disease_state.start_time == context.time_now()) {
                    series(gender, "incidence_" + disease_name.to_string()).at(age)++;
                }
            }
        }

        double dw = calculate_disability_weight(person);
        double yld = dw * DALY_UNITS;
        series(gender, "mean_yld").at(age) += yld;
        series(gender, "mean_daly").at(age) += yld;

        classify_weight(series, person);
    }

    // For each age group in the analysis...
    const auto age_range = context.age_range();
    for (int age = age_range.lower(); age <= age_range.upper(); age++) {
        double count_F = series(core::Gender::female, "count").at(age);
        double count_M = series(core::Gender::male, "count").at(age);
        double deaths_F = series(core::Gender::female, "deaths").at(age);
        double deaths_M = series(core::Gender::male, "deaths").at(age);

        // Calculate in-place factor averages.
        for (const auto &factor : context.mapping().entries()) {
            std::string column = "mean_" + factor.key().to_string();
            if (count_F > 0) {
                series(core::Gender::female, column).at(age) /= count_F;
            }
            if (count_M > 0) {
                series(core::Gender::male, column).at(age) /= count_M;
            }
        }

        // NEW: Calculate in-place age averages (always available)
        if (count_F > 0) {
            series(core::Gender::female, "mean_age").at(age) /= count_F;
            series(core::Gender::female, "mean_age2").at(age) /= count_F;
            series(core::Gender::female, "mean_age3").at(age) /= count_F;
        }
        if (count_M > 0) {
            series(core::Gender::male, "mean_age").at(age) /= count_M;
            series(core::Gender::male, "mean_age2").at(age) /= count_M;
            series(core::Gender::male, "mean_age3").at(age) /= count_M;
        }

        // MAHIMA: Calculate in-place demographic averages (only if data exists)
        // Region averages
        if (count_F > 0) {
            series(core::Gender::female, "mean_region").at(age) /= count_F;
        }
        if (count_M > 0) {
            series(core::Gender::male, "mean_region").at(age) /= count_M;
        }

        // Ethnicity averages
        if (count_F > 0) {
            series(core::Gender::female, "mean_ethnicity").at(age) /= count_F;
        }
        if (count_M > 0) {
            series(core::Gender::male, "mean_ethnicity").at(age) /= count_M;
        }

        // Sector averages
        if (count_F > 0) {
            series(core::Gender::female, "mean_sector").at(age) /= count_F;
        }
        if (count_M > 0) {
            series(core::Gender::male, "mean_sector").at(age) /= count_M;
        }

        // Income category averages
        if (count_F > 0) {
            series(core::Gender::female, "mean_income_category").at(age) /= count_F;
        }
        if (count_M > 0) {
            series(core::Gender::male, "mean_income_category").at(age) /= count_M;
        }

        // Income continuous averages
        if (count_F > 0) {
            series(core::Gender::female, "mean_income_continuous").at(age) /= count_F;
        }
        if (count_M > 0) {
            series(core::Gender::male, "mean_income_continuous").at(age) /= count_M;
        }

        // Physical activity averages
        if (count_F > 0) {
            series(core::Gender::female, "mean_physical_activity").at(age) /= count_F;
        }
        if (count_M > 0) {
            series(core::Gender::male, "mean_physical_activity").at(age) /= count_M;
        }

        // Calculate in-place disease prevalence and incidence rates.
        for (const auto &disease : context.diseases()) {
            std::string column_prevalence = "prevalence_" + disease.code.to_string();
            std::string column_incidence = "incidence_" + disease.code.to_string();
            if (count_F > 0) {
                series(core::Gender::female, column_prevalence).at(age) /= count_F;
                series(core::Gender::female, column_incidence).at(age) /= count_F;
            }
            if (count_M > 0) {
                series(core::Gender::male, column_prevalence).at(age) /= count_M;
                series(core::Gender::male, column_incidence).at(age) /= count_M;
            }
        }

        // Calculate in-place YLL/YLD/DALY averages.
        for (const auto &column : {"mean_yll", "mean_yld", "mean_daly"}) {
            if ((count_F + deaths_F) > 0) {
                series(core::Gender::female, column).at(age) /= (count_F + deaths_F);
            }
            if ((count_M + deaths_M) > 0) {
                series(core::Gender::male, column).at(age) /= (count_M + deaths_M);
            }
        }
    }

    // Calculate standard deviation
    calculate_standard_deviation(context, series);

    // Add income-based analysis if enabled
    if (enable_income_analysis_) {
        calculate_income_based_population_statistics(context, series);
    }
}
// NOLINTEND(readability-function-cognitive-complexity)

// NOLINTNEXTLINE(readability-function-cognitive-complexity)
void AnalysisModule::calculate_income_based_population_statistics(RuntimeContext &context,
                                                                  DataSeries &series) const {
    if (!enable_income_analysis_) {
        return;
    }

    auto available_income_categories = get_available_income_categories(context);

    // Create a list of only the channels that are actually used in income-based analysis
    auto income_channels = std::vector<std::string>();
    income_channels.emplace_back("count");
    income_channels.emplace_back("deaths");
    income_channels.emplace_back("emigrations");
    income_channels.emplace_back("mean_yll");
    income_channels.emplace_back("mean_yld");
    income_channels.emplace_back("mean_daly");
    income_channels.emplace_back("normal_weight");
    income_channels.emplace_back("over_weight");
    income_channels.emplace_back("obese_weight");
    income_channels.emplace_back("above_weight");

<<<<<<< HEAD
    // Add demographic channels
    income_channels.emplace_back("mean_age");
    income_channels.emplace_back("std_age");
    income_channels.emplace_back("mean_age2");
    income_channels.emplace_back("std_age2");
    income_channels.emplace_back("mean_age3");
    income_channels.emplace_back("std_age3");
    income_channels.emplace_back("mean_gender");
    income_channels.emplace_back("std_gender");
=======
    // Add demographic channels (excluding mean_age, std_age, mean_gender, std_gender)
    // income_channels.emplace_back("mean_age");
    // income_channels.emplace_back("std_age");
    // income_channels.emplace_back("mean_gender");
    // income_channels.emplace_back("std_gender");
>>>>>>> d76a453e
    income_channels.emplace_back("mean_income");
    income_channels.emplace_back("std_income");
    income_channels.emplace_back("mean_sector");
    income_channels.emplace_back("std_sector");

    // MAHIMA: Add enhanced demographic channels for income analysis (only if data exists)
    // These will be populated if region, ethnicity data is available
    income_channels.emplace_back("mean_region");
    income_channels.emplace_back("std_region");
    income_channels.emplace_back("mean_ethnicity");
    income_channels.emplace_back("std_ethnicity");

    // MAHIMA: Add enhanced income channels for income analysis (only if data exists)
    // These will be populated if income data is available
    income_channels.emplace_back("mean_income_category");
    income_channels.emplace_back("std_income_category");
    income_channels.emplace_back("mean_income_continuous");
    income_channels.emplace_back("std_income_continuous");

    // MAHIMA: Add physical activity channels for income analysis (only if data exists)
    // These will be populated if physical activity data is available
    income_channels.emplace_back("mean_physical_activity");
    income_channels.emplace_back("std_physical_activity");

    // Add risk factor channels
    for (const auto &factor : context.mapping().entries()) {
        income_channels.emplace_back("mean_" + factor.key().to_string());
        income_channels.emplace_back("std_" + factor.key().to_string());
    }

    // Add disease prevalence and incidence channels
    for (const auto &disease : context.diseases()) {
        income_channels.emplace_back("prevalence_" + disease.code.to_string());
        income_channels.emplace_back("incidence_" + disease.code.to_string());
    }

    // Add YLL/YLD/DALY std channels
    income_channels.emplace_back("std_yll");
    income_channels.emplace_back("std_yld");
    income_channels.emplace_back("std_daly");

    // Create income channels for the actual income categories found in the data
    std::vector<core::Income> actual_income_categories;
    for (const auto &person : context.population()) {
        if (std::ranges::find(actual_income_categories, person.income) ==
            actual_income_categories.end()) {
            actual_income_categories.emplace_back(person.income);
        }
    }

    // Create income channels for the actual categories found
    series.add_income_channels_for_categories(income_channels, actual_income_categories);

    // Initialize standard deviation channels with zeros
    const auto age_range = context.age_range();
    for (const auto &income : actual_income_categories) {
        for (int age = age_range.lower(); age <= age_range.upper(); age++) {
            for (const auto &factor : context.mapping().entries()) {
                series.at(core::Gender::female, income, "std_" + factor.key().to_string()).at(age) =
                    0.0;
                series.at(core::Gender::male, income, "std_" + factor.key().to_string()).at(age) =
                    0.0;
            }
            for (const auto &column : {"std_yll", "std_yld", "std_daly"}) {
                series.at(core::Gender::female, income, column).at(age) = 0.0;
                series.at(core::Gender::male, income, column).at(age) = 0.0;
            }
            for (const auto &column : {"std_income", "std_sector"}) {
                series.at(core::Gender::female, income, column).at(age) = 0.0;
                series.at(core::Gender::male, income, column).at(age) = 0.0;
            }

            // NEW: Initialize age standard deviation channels with zeros (always available)
            for (const auto &column : {"std_age2", "std_age3"}) {
                series.at(core::Gender::female, income, column).at(age) = 0.0;
                series.at(core::Gender::male, income, column).at(age) = 0.0;
            }

            // NEW: Initialize enhanced demographic standard deviation channels with zeros (only if
            // data exists)
            for (const auto &column : {"std_region", "std_ethnicity", "std_income_category",
                                       "std_income_continuous", "std_physical_activity"}) {
                series.at(core::Gender::female, income, column).at(age) = 0.0;
                series.at(core::Gender::male, income, column).at(age) = 0.0;
            }
        }
    }

    auto current_time = static_cast<unsigned int>(context.time_now());

    for (const auto &person : context.population()) {

        auto age = person.age;
        auto gender = person.gender;
        auto income = person.income;

        if (!person.is_active()) {
            if (!person.is_alive() && person.time_of_death() == current_time) {
                try {
                    series.at(gender, income, "deaths").at(age)++;
                    float expcted_life =
                        definition_.life_expectancy().at(context.time_now(), gender);
                    double yll = std::max(expcted_life - age, 0.0f) * DALY_UNITS;
                    series.at(gender, income, "mean_yll").at(age) += yll;
                    series.at(gender, income, "mean_daly").at(age) += yll;
                } catch (const std::exception &) {
                    throw;
                }
            }

            if (person.has_emigrated() && person.time_of_migration() == current_time) {
                try {
                    series.at(gender, income, "emigrations").at(age)++;
                } catch (const std::exception &) {
                    throw;
                }
            }

            continue;
        }

        try {
            series.at(gender, income, "count").at(age)++;
        } catch (const std::exception &) {
            throw;
        }

        for (const auto &factor : context.mapping().entries()) {
            auto channel_name = "mean_" + factor.key().to_string();
            try {
                series.at(gender, income, channel_name).at(age) +=
                    person.get_risk_factor_value(factor.key());
            } catch (const std::exception &) {
                throw;
            }
        }

        // Collect demographic data (excluding age and gender)
        try {
<<<<<<< HEAD
            series.at(gender, income, "mean_age").at(age) += person.age;
            series.at(gender, income, "mean_age2").at(age) += (person.age * person.age);
            series.at(gender, income, "mean_age3").at(age) +=
                (person.age * person.age * person.age);
            series.at(gender, income, "mean_gender").at(age) += static_cast<int>(person.gender);
=======
            // series.at(gender, income, "mean_age").at(age) += person.age;
            // series.at(gender, income, "mean_gender").at(age) += static_cast<int>(person.gender);
>>>>>>> d76a453e
            series.at(gender, income, "mean_income").at(age) += static_cast<int>(person.income);
            series.at(gender, income, "mean_sector").at(age) += static_cast<int>(person.sector);
        } catch (const std::exception &) {
            throw;
        }

        // NEW: Collect enhanced demographic data by income (only if available)
        try {
            // Region data - check if person has region assigned
            if (!person.region.empty() && person.region != "unknown") {
                series.at(gender, income, "mean_region").at(age) += person.region_to_value();
            }

            // Ethnicity data - check if person has ethnicity assigned
            if (!person.ethnicity.empty() && person.ethnicity != "unknown") {
                series.at(gender, income, "mean_ethnicity").at(age) += person.ethnicity_to_value();
            }

            // Income category - check if person has income assigned
            if (person.income != core::Income::unknown) {
                series.at(gender, income, "mean_income_category").at(age) +=
                    person.income_to_value();
            }

            // Continuous income - check if available in risk factors
            auto income_continuous = 0.0;
            auto it = person.risk_factors.find("income_continuous"_id);
            if (it != person.risk_factors.end()) {
                income_continuous = it->second;
                series.at(gender, income, "mean_income_continuous").at(age) += income_continuous;
            }

            // Physical activity - check if available in risk factors
            auto physical_activity = 0.0;
            auto pa_it = person.risk_factors.find("PhysicalActivity"_id);
            if (pa_it != person.risk_factors.end()) {
                physical_activity = pa_it->second;
                series.at(gender, income, "mean_physical_activity").at(age) += physical_activity;
            }
        } catch (const std::exception &) {
            throw;
        }

        for (const auto &[disease_name, disease_state] : person.diseases) {
            if (disease_state.status == DiseaseStatus::active) {
                auto prevalence_channel = "prevalence_" + disease_name.to_string();
                series.at(gender, income, prevalence_channel).at(age)++;
                if (disease_state.start_time == context.time_now()) {
                    auto incidence_channel = "incidence_" + disease_name.to_string();
                    series.at(gender, income, incidence_channel).at(age)++;
                }
            }
        }

        double dw = calculate_disability_weight(person);
        double yld = dw * DALY_UNITS;
        series.at(gender, income, "mean_yld").at(age) += yld;
        series.at(gender, income, "mean_daly").at(age) += yld;

        // Classify weight for income-based analysis
        auto weight_class = weight_classifier_.classify_weight(person);
        switch (weight_class) {
        case WeightCategory::normal:
            series.at(gender, income, "normal_weight").at(age)++;
            break;
        case WeightCategory::overweight:
            series.at(gender, income, "over_weight").at(age)++;
            series.at(gender, income, "above_weight").at(age)++;
            break;
        case WeightCategory::obese:
            series.at(gender, income, "obese_weight").at(age)++;
            series.at(gender, income, "above_weight").at(age)++;
            break;
        default:
            throw std::logic_error("Unknown weight classification category.");
            break;
        }
    }

    // Calculate averages for each income category

    for (const auto &income : available_income_categories) {
        for (int age = age_range.lower(); age <= age_range.upper(); age++) {
            double count_F = series.at(core::Gender::female, income, "count").at(age);
            double count_M = series.at(core::Gender::male, income, "count").at(age);
            double deaths_F = series.at(core::Gender::female, income, "deaths").at(age);
            double deaths_M = series.at(core::Gender::male, income, "deaths").at(age);

            // Calculate in-place factor averages for this income category
            for (const auto &factor : context.mapping().entries()) {
                std::string column = "mean_" + factor.key().to_string();
                if (count_F > 0) {
                    series.at(core::Gender::female, income, column).at(age) /= count_F;
                }
                if (count_M > 0) {
                    series.at(core::Gender::male, income, column).at(age) /= count_M;
                }
            }

            // Calculate in-place demographic averages for this income category (excluding age and
            // gender)
            if (count_F > 0) {
<<<<<<< HEAD
                series.at(core::Gender::female, income, "mean_age").at(age) /= count_F;
                series.at(core::Gender::female, income, "mean_age2").at(age) /= count_F;
                series.at(core::Gender::female, income, "mean_age3").at(age) /= count_F;
                series.at(core::Gender::female, income, "mean_gender").at(age) /= count_F;
=======
                // series.at(core::Gender::female, income, "mean_age").at(age) /= count_F;
                // series.at(core::Gender::female, income, "mean_gender").at(age) /= count_F;
>>>>>>> d76a453e
                series.at(core::Gender::female, income, "mean_income").at(age) /= count_F;
                series.at(core::Gender::female, income, "mean_sector").at(age) /= count_F;
            }
            if (count_M > 0) {
<<<<<<< HEAD
                series.at(core::Gender::male, income, "mean_age").at(age) /= count_M;
                series.at(core::Gender::male, income, "mean_age2").at(age) /= count_M;
                series.at(core::Gender::male, income, "mean_age3").at(age) /= count_M;
                series.at(core::Gender::male, income, "mean_gender").at(age) /= count_M;
=======
                // series.at(core::Gender::male, income, "mean_age").at(age) /= count_M;
                // series.at(core::Gender::male, income, "mean_gender").at(age) /= count_M;
>>>>>>> d76a453e
                series.at(core::Gender::male, income, "mean_income").at(age) /= count_M;
                series.at(core::Gender::male, income, "mean_sector").at(age) /= count_M;
            }

            // MAHIMA: Calculate in-place enhanced demographic averages for this income category
            // (only if data exists)
            if (count_F > 0) {
                // Region averages
                series.at(core::Gender::female, income, "mean_region").at(age) /= count_F;
                // Ethnicity averages
                series.at(core::Gender::female, income, "mean_ethnicity").at(age) /= count_F;
                // Income category averages
                series.at(core::Gender::female, income, "mean_income_category").at(age) /= count_F;
                // Income continuous averages
                series.at(core::Gender::female, income, "mean_income_continuous").at(age) /=
                    count_F;
                // Physical activity averages
                series.at(core::Gender::female, income, "mean_physical_activity").at(age) /=
                    count_F;
            }
            if (count_M > 0) {
                // Region averages
                series.at(core::Gender::male, income, "mean_region").at(age) /= count_M;
                // Ethnicity averages
                series.at(core::Gender::male, income, "mean_ethnicity").at(age) /= count_M;
                // Income category averages
                series.at(core::Gender::male, income, "mean_income_category").at(age) /= count_M;
                // Income continuous averages
                series.at(core::Gender::male, income, "mean_income_continuous").at(age) /= count_M;
                // Physical activity averages
                series.at(core::Gender::male, income, "mean_physical_activity").at(age) /= count_M;
            }

            // Calculate in-place disease prevalence and incidence rates for this income category
            for (const auto &disease : context.diseases()) {
                std::string column_prevalence = "prevalence_" + disease.code.to_string();
                if (count_F > 0) {
                    series.at(core::Gender::female, income, column_prevalence).at(age) /= count_F;
                }
                if (count_M > 0) {
                    series.at(core::Gender::male, income, column_prevalence).at(age) /= count_M;
                }

                std::string column_incidence = "incidence_" + disease.code.to_string();
                if (count_F > 0) {
                    series.at(core::Gender::female, income, column_incidence).at(age) /= count_F;
                }
                if (count_M > 0) {
                    series.at(core::Gender::male, income, column_incidence).at(age) /= count_M;
                }
            }

            // Calculate in-place YLL/YLD/DALY averages for this income category
            for (const auto &column : {"mean_yll", "mean_yld", "mean_daly"}) {
                if (count_F + deaths_F > 0) {
                    series.at(core::Gender::female, income, column).at(age) /= (count_F + deaths_F);
                }
                if (count_M + deaths_M > 0) {
                    series.at(core::Gender::male, income, column).at(age) /= (count_M + deaths_M);
                }
            }
        }
    }

    // Calculate standard deviation for income-based data
    calculate_income_based_standard_deviation(context, series);
}

void AnalysisModule::calculate_income_based_standard_deviation(RuntimeContext &context,
                                                               DataSeries &series) const {
    // Accumulate squared deviations from mean for income-based data
    auto accumulate_squared_diffs_income = [&series](const std::string &chan, core::Gender sex,
                                                     core::Income income, int age, double value) {
        const double mean = series.at(sex, income, "mean_" + chan).at(age);
        const double diff = value - mean;
        series.at(sex, income, "std_" + chan).at(age) += diff * diff;
    };

    auto current_time = static_cast<unsigned int>(context.time_now());
    for (const auto &person : context.population()) {
        unsigned int age = person.age;
        core::Gender sex = person.gender;
        core::Income income = person.income;

        if (!person.is_active()) {
            if (!person.is_alive() && person.time_of_death() == current_time) {
                float expcted_life = definition_.life_expectancy().at(context.time_now(), sex);
                double yll = std::max(expcted_life - age, 0.0f) * DALY_UNITS;
                accumulate_squared_diffs_income("yll", sex, income, age, yll);
                accumulate_squared_diffs_income("daly", sex, income, age, yll);
            }
            continue;
        }

        double dw = calculate_disability_weight(person);
        double yld = dw * DALY_UNITS;
        accumulate_squared_diffs_income("yld", sex, income, age, yld);
        accumulate_squared_diffs_income("daly", sex, income, age, yld);

        for (const auto &factor : context.mapping().entries()) {
            const double value = person.get_risk_factor_value(factor.key());
            accumulate_squared_diffs_income(factor.key().to_string(), sex, income, age, value);
        }

<<<<<<< HEAD
        // Accumulate squared deviations for demographic data
        accumulate_squared_diffs_income("age", sex, income, age, person.age);
        accumulate_squared_diffs_income("age2", sex, income, age, (person.age * person.age));
        accumulate_squared_diffs_income("age3", sex, income, age,
                                        (person.age * person.age * person.age));
        accumulate_squared_diffs_income("gender", sex, income, age,
                                        static_cast<int>(person.gender));
=======
        // Accumulate squared deviations for demographic data (excluding age and gender)
        // accumulate_squared_diffs_income("age", sex, income, age, person.age);
        // accumulate_squared_diffs_income("gender", sex, income, age,
        // static_cast<int>(person.gender));
>>>>>>> d76a453e
        accumulate_squared_diffs_income("income", sex, income, age,
                                        static_cast<int>(person.income));
        accumulate_squared_diffs_income("sector", sex, income, age,
                                        static_cast<int>(person.sector));

        // NEW: Accumulate squared deviations for enhanced demographic data (only if available)
        // Region standard deviation
        if (!person.region.empty() && person.region != "unknown") {
            const double value = person.region_to_value();
            accumulate_squared_diffs_income("region", sex, income, age, value);
        }

        // Ethnicity standard deviation
        if (!person.ethnicity.empty() && person.ethnicity != "unknown") {
            const double value = person.ethnicity_to_value();
            accumulate_squared_diffs_income("ethnicity", sex, income, age, value);
        }

        // Income category standard deviation
        if (person.income != core::Income::unknown) {
            const double value = person.income_to_value();
            accumulate_squared_diffs_income("income_category", sex, income, age, value);
        }

        // Income continuous standard deviation
        auto it = person.risk_factors.find("income_continuous"_id);
        if (it != person.risk_factors.end()) {
            const double value = it->second;
            accumulate_squared_diffs_income("income_continuous", sex, income, age, value);
        }

        // Physical activity standard deviation
        auto pa_it = person.risk_factors.find("PhysicalActivity"_id);
        if (pa_it != person.risk_factors.end()) {
            const double value = pa_it->second;
            accumulate_squared_diffs_income("physical_activity", sex, income, age, value);
        }
    }

    // Calculate in-place standard deviation for income-based data
    auto divide_by_count_sqrt_income = [&series](const std::string &chan, core::Gender sex,
                                                 core::Income income, int age, double count) {
        if (count > 0) {
            const double sum = series.at(sex, income, "std_" + chan).at(age);
            const double std = std::sqrt(sum / count);
            series.at(sex, income, "std_" + chan).at(age) = std;
        } else {
            series.at(sex, income, "std_" + chan).at(age) = 0.0;
        }
    };

    // For each income category and age group
    const auto age_range = context.age_range();
    auto available_income_categories = get_available_income_categories(context);

    for (const auto &income : available_income_categories) {
        for (int age = age_range.lower(); age <= age_range.upper(); age++) {
            double count_F = series.at(core::Gender::female, income, "count").at(age);
            double count_M = series.at(core::Gender::male, income, "count").at(age);
            double deaths_F = series.at(core::Gender::female, income, "deaths").at(age);
            double deaths_M = series.at(core::Gender::male, income, "deaths").at(age);

            // Calculate in-place factor standard deviation for this income category
            for (const auto &factor : context.mapping().entries()) {
                divide_by_count_sqrt_income(factor.key().to_string(), core::Gender::female, income,
                                            age, count_F);
                divide_by_count_sqrt_income(factor.key().to_string(), core::Gender::male, income,
                                            age, count_M);
            }

<<<<<<< HEAD
            // Calculate in-place demographic standard deviation for this income category
            divide_by_count_sqrt_income("age", core::Gender::female, income, age, count_F);
            divide_by_count_sqrt_income("age", core::Gender::male, income, age, count_M);
            divide_by_count_sqrt_income("age2", core::Gender::female, income, age, count_F);
            divide_by_count_sqrt_income("age2", core::Gender::male, income, age, count_M);
            divide_by_count_sqrt_income("age3", core::Gender::female, income, age, count_F);
            divide_by_count_sqrt_income("age3", core::Gender::male, income, age, count_M);
            divide_by_count_sqrt_income("gender", core::Gender::female, income, age, count_F);
            divide_by_count_sqrt_income("gender", core::Gender::male, income, age, count_M);
=======
            // Calculate in-place demographic standard deviation for this income category (excluding
            // age and gender) divide_by_count_sqrt_income("age", core::Gender::female, income, age,
            // count_F); divide_by_count_sqrt_income("age", core::Gender::male, income, age,
            // count_M); divide_by_count_sqrt_income("gender", core::Gender::female, income, age,
            // count_F); divide_by_count_sqrt_income("gender", core::Gender::male, income, age,
            // count_M);
>>>>>>> d76a453e
            divide_by_count_sqrt_income("income", core::Gender::female, income, age, count_F);
            divide_by_count_sqrt_income("income", core::Gender::male, income, age, count_M);
            divide_by_count_sqrt_income("sector", core::Gender::female, income, age, count_F);
            divide_by_count_sqrt_income("sector", core::Gender::male, income, age, count_M);

            // NEW: Calculate in-place enhanced demographic standard deviation for this income
            // category (only if data exists) Region standard deviation
            divide_by_count_sqrt_income("region", core::Gender::female, income, age, count_F);
            divide_by_count_sqrt_income("region", core::Gender::male, income, age, count_M);

            // Ethnicity standard deviation
            divide_by_count_sqrt_income("ethnicity", core::Gender::female, income, age, count_F);
            divide_by_count_sqrt_income("ethnicity", core::Gender::male, income, age, count_M);

            // Income category standard deviation
            divide_by_count_sqrt_income("income_category", core::Gender::female, income, age,
                                        count_F);
            divide_by_count_sqrt_income("income_category", core::Gender::male, income, age,
                                        count_M);

            // Income continuous standard deviation
            divide_by_count_sqrt_income("income_continuous", core::Gender::female, income, age,
                                        count_F);
            divide_by_count_sqrt_income("income_continuous", core::Gender::male, income, age,
                                        count_M);

            // Physical activity standard deviation
            divide_by_count_sqrt_income("physical_activity", core::Gender::female, income, age,
                                        count_F);
            divide_by_count_sqrt_income("physical_activity", core::Gender::male, income, age,
                                        count_M);

            // Calculate in-place YLL/YLD/DALY standard deviation for this income category
            for (const auto &column : {"yll", "yld", "daly"}) {
                divide_by_count_sqrt_income(column, core::Gender::female, income, age,
                                            (count_F + deaths_F));
                divide_by_count_sqrt_income(column, core::Gender::male, income, age,
                                            (count_M + deaths_M));
            }
        }
    }
}

void AnalysisModule::calculate_standard_deviation(RuntimeContext &context,
                                                  DataSeries &series) const {

    // Accumulate squared deviations from mean.
    auto accumulate_squared_diffs = [&series](const std::string &chan, core::Gender sex, int age,
                                              double value) {
        const double mean = series(sex, "mean_" + chan).at(age);
        const double diff = value - mean;
        series(sex, "std_" + chan).at(age) += diff * diff;
    };

    auto current_time = static_cast<unsigned int>(context.time_now());
    for (const auto &person : context.population()) {
        unsigned int age = person.age;
        core::Gender sex = person.gender;

        if (!person.is_active()) {
            if (!person.is_alive() && person.time_of_death() == current_time) {
                float expcted_life = definition_.life_expectancy().at(context.time_now(), sex);
                double yll = std::max(expcted_life - age, 0.0f) * DALY_UNITS;
                accumulate_squared_diffs("yll", sex, age, yll);
                accumulate_squared_diffs("daly", sex, age, yll);
            }

            continue;
        }

        double dw = calculate_disability_weight(person);
        double yld = dw * DALY_UNITS;
        accumulate_squared_diffs("yld", sex, age, yld);
        accumulate_squared_diffs("daly", sex, age, yld);

        // NEW: Calculate standard deviation for age factors (always available)
        accumulate_squared_diffs("age", sex, age, person.age);
        accumulate_squared_diffs("age2", sex, age, (person.age * person.age));
        accumulate_squared_diffs("age3", sex, age, (person.age * person.age * person.age));

        for (const auto &factor : context.mapping().entries()) {
            const double value = person.get_risk_factor_value(factor.key());
            accumulate_squared_diffs(factor.key().to_string(), sex, age, value);
        }

        // NEW: Calculate standard deviation for demographic factors (only if data exists)
        // Region standard deviation
        if (!person.region.empty() && person.region != "unknown") {
            const double value = person.region_to_value();
            accumulate_squared_diffs("region", sex, age, value);
        }

        // Ethnicity standard deviation
        if (!person.ethnicity.empty() && person.ethnicity != "unknown") {
            const double value = person.ethnicity_to_value();
            accumulate_squared_diffs("ethnicity", sex, age, value);
        }

        // Sector standard deviation
        if (person.sector != core::Sector::unknown) {
            const double value = person.sector_to_value();
            accumulate_squared_diffs("sector", sex, age, value);
        }

        // Income category standard deviation
        if (person.income != core::Income::unknown) {
            const double value = person.income_to_value();
            accumulate_squared_diffs("income_category", sex, age, value);
        }

        // Income continuous standard deviation
        auto it = person.risk_factors.find("income_continuous"_id);
        if (it != person.risk_factors.end()) {
            const double value = it->second;
            accumulate_squared_diffs("income_continuous", sex, age, value);
        }

        // Physical activity standard deviation
        auto pa_it = person.risk_factors.find("PhysicalActivity"_id);
        if (pa_it != person.risk_factors.end()) {
            const double value = pa_it->second;
            accumulate_squared_diffs("physical_activity", sex, age, value);
        }
    }

    // Calculate in-place standard deviation.
    auto divide_by_count_sqrt = [&series](const std::string &chan, core::Gender sex, int age,
                                          double count) {
        if (count > 0) {
            const double sum = series(sex, "std_" + chan).at(age);
            const double std = std::sqrt(sum / count);
            series(sex, "std_" + chan).at(age) = std;
        } else {
            series(sex, "std_" + chan).at(age) = 0.0;
        }
    };

    // For each age group in the analysis...
    const auto age_range = context.age_range();
    for (int age = age_range.lower(); age <= age_range.upper(); age++) {
        double count_F = series(core::Gender::female, "count").at(age);
        double count_M = series(core::Gender::male, "count").at(age);
        double deaths_F = series(core::Gender::female, "deaths").at(age);
        double deaths_M = series(core::Gender::male, "deaths").at(age);

        // Calculate in-place factor standard deviation.
        for (const auto &factor : context.mapping().entries()) {
            divide_by_count_sqrt(factor.key().to_string(), core::Gender::female, age, count_F);
            divide_by_count_sqrt(factor.key().to_string(), core::Gender::male, age, count_M);
        }

        // NEW: Calculate in-place age standard deviation (always available)
        divide_by_count_sqrt("age", core::Gender::female, age, count_F);
        divide_by_count_sqrt("age", core::Gender::male, age, count_M);
        divide_by_count_sqrt("age2", core::Gender::female, age, count_F);
        divide_by_count_sqrt("age2", core::Gender::male, age, count_M);
        divide_by_count_sqrt("age3", core::Gender::female, age, count_F);
        divide_by_count_sqrt("age3", core::Gender::male, age, count_M);

        // Calculate in-place YLL/YLD/DALY standard deviation.
        for (const auto &column : {"yll", "yld", "daly"}) {
            divide_by_count_sqrt(column, core::Gender::female, age, (count_F + deaths_F));
            divide_by_count_sqrt(column, core::Gender::male, age, (count_M + deaths_M));
        }

        // NEW: Calculate in-place demographic standard deviation (only if data exists)
        // Region standard deviation
        divide_by_count_sqrt("region", core::Gender::female, age, count_F);
        divide_by_count_sqrt("region", core::Gender::male, age, count_M);

        // Ethnicity standard deviation
        divide_by_count_sqrt("ethnicity", core::Gender::female, age, count_F);
        divide_by_count_sqrt("ethnicity", core::Gender::male, age, count_M);

        // Sector standard deviation
        divide_by_count_sqrt("sector", core::Gender::female, age, count_F);
        divide_by_count_sqrt("sector", core::Gender::male, age, count_M);

        // Income category standard deviation
        divide_by_count_sqrt("income_category", core::Gender::female, age, count_F);
        divide_by_count_sqrt("income_category", core::Gender::male, age, count_M);

        // Income continuous standard deviation
        divide_by_count_sqrt("income_continuous", core::Gender::female, age, count_F);
        divide_by_count_sqrt("income_continuous", core::Gender::male, age, count_M);

        // Physical activity standard deviation
        divide_by_count_sqrt("physical_activity", core::Gender::female, age, count_F);
        divide_by_count_sqrt("physical_activity", core::Gender::male, age, count_M);
    }
}

void AnalysisModule::classify_weight(DataSeries &series, const Person &entity) const {
    auto weight_class = weight_classifier_.classify_weight(entity);
    switch (weight_class) {
    case WeightCategory::normal:
        series(entity.gender, "normal_weight").at(entity.age)++;
        break;
    case WeightCategory::overweight:
        series(entity.gender, "over_weight").at(entity.age)++;
        series(entity.gender, "above_weight").at(entity.age)++;
        break;
    case WeightCategory::obese:
        series(entity.gender, "obese_weight").at(entity.age)++;
        series(entity.gender, "above_weight").at(entity.age)++;
        break;
    default:
        throw std::logic_error("Unknown weight classification category.");
        break;
    }
}

void AnalysisModule::initialise_output_channels(RuntimeContext &context) {
    if (!channels_.empty()) {
        return;
    }

    channels_.emplace_back("count");
    channels_.emplace_back("deaths");
    channels_.emplace_back("emigrations");

    // NEW: Add age channels (always available)
    channels_.emplace_back("mean_age");
    channels_.emplace_back("std_age");
    channels_.emplace_back("mean_age2");
    channels_.emplace_back("std_age2");
    channels_.emplace_back("mean_age3");
    channels_.emplace_back("std_age3");

    // NEW: Add demographic channels (only if data exists)
    // These will be populated if region, ethnicity, sector data is available
    channels_.emplace_back("mean_region");
    channels_.emplace_back("std_region");
    channels_.emplace_back("mean_ethnicity");
    channels_.emplace_back("std_ethnicity");
    channels_.emplace_back("mean_sector");
    channels_.emplace_back("std_sector");

    // NEW: Add income channels (only if data exists)
    // These will be populated if income data is available
    channels_.emplace_back("mean_income_category");
    channels_.emplace_back("std_income_category");
    channels_.emplace_back("mean_income_continuous");
    channels_.emplace_back("std_income_continuous");

    // NEW: Add physical activity channels (only if data exists)
    // These will be populated if physical activity data is available
    channels_.emplace_back("mean_physical_activity");
    channels_.emplace_back("std_physical_activity");

    for (const auto &factor : context.mapping().entries()) {
        channels_.emplace_back("mean_" + factor.key().to_string());
        channels_.emplace_back("std_" + factor.key().to_string());
    }

    for (const auto &disease : context.diseases()) {
        channels_.emplace_back("prevalence_" + disease.code.to_string());
        channels_.emplace_back("incidence_" + disease.code.to_string());
    }

    channels_.emplace_back("normal_weight");
    channels_.emplace_back("over_weight");
    channels_.emplace_back("obese_weight");
    channels_.emplace_back("above_weight");
    channels_.emplace_back("mean_yll");
    channels_.emplace_back("std_yll");
    channels_.emplace_back("mean_yld");
    channels_.emplace_back("std_yld");
    channels_.emplace_back("mean_daly");
    channels_.emplace_back("std_daly");
}

void AnalysisModule::initialise_income_output_channels(
    [[maybe_unused]] RuntimeContext &context) const {
    if (!enable_income_analysis_) {
        return;
    }

    // Use the same channels as regular output for income-based analysis
    // This will be called from add_income_channels in DataSeries
}

std::unique_ptr<AnalysisModule> build_analysis_module(Repository &repository,
                                                      const ModelInput &config) {
    auto analysis_entity = repository.manager().get_disease_analysis(config.settings().country());
    auto &lms_definition = repository.get_lms_definition();
    if (lms_definition.empty()) {
        throw std::logic_error("Failed to create analysis module: invalid LMS model definition.");
    }

    auto definition = detail::StoreConverter::to_analysis_definition(analysis_entity);
    auto classifier = WeightModel{LmsModel{lms_definition}};

    auto module =
        std::make_unique<AnalysisModule>(std::move(definition), std::move(classifier),
                                         config.settings().age_range(), config.run().comorbidities);

    // Set income analysis flag from config - forces recompilation
    module->set_income_analysis_enabled(config.enable_income_analysis());

    return module;
}

} // namespace hgps<|MERGE_RESOLUTION|>--- conflicted
+++ resolved
@@ -837,23 +837,11 @@
     income_channels.emplace_back("obese_weight");
     income_channels.emplace_back("above_weight");
 
-<<<<<<< HEAD
-    // Add demographic channels
-    income_channels.emplace_back("mean_age");
-    income_channels.emplace_back("std_age");
-    income_channels.emplace_back("mean_age2");
-    income_channels.emplace_back("std_age2");
-    income_channels.emplace_back("mean_age3");
-    income_channels.emplace_back("std_age3");
-    income_channels.emplace_back("mean_gender");
-    income_channels.emplace_back("std_gender");
-=======
     // Add demographic channels (excluding mean_age, std_age, mean_gender, std_gender)
     // income_channels.emplace_back("mean_age");
     // income_channels.emplace_back("std_age");
     // income_channels.emplace_back("mean_gender");
     // income_channels.emplace_back("std_gender");
->>>>>>> d76a453e
     income_channels.emplace_back("mean_income");
     income_channels.emplace_back("std_income");
     income_channels.emplace_back("mean_sector");
@@ -993,16 +981,8 @@
 
         // Collect demographic data (excluding age and gender)
         try {
-<<<<<<< HEAD
-            series.at(gender, income, "mean_age").at(age) += person.age;
-            series.at(gender, income, "mean_age2").at(age) += (person.age * person.age);
-            series.at(gender, income, "mean_age3").at(age) +=
-                (person.age * person.age * person.age);
-            series.at(gender, income, "mean_gender").at(age) += static_cast<int>(person.gender);
-=======
             // series.at(gender, income, "mean_age").at(age) += person.age;
             // series.at(gender, income, "mean_gender").at(age) += static_cast<int>(person.gender);
->>>>>>> d76a453e
             series.at(gender, income, "mean_income").at(age) += static_cast<int>(person.income);
             series.at(gender, income, "mean_sector").at(age) += static_cast<int>(person.sector);
         } catch (const std::exception &) {
@@ -1105,28 +1085,14 @@
             // Calculate in-place demographic averages for this income category (excluding age and
             // gender)
             if (count_F > 0) {
-<<<<<<< HEAD
-                series.at(core::Gender::female, income, "mean_age").at(age) /= count_F;
-                series.at(core::Gender::female, income, "mean_age2").at(age) /= count_F;
-                series.at(core::Gender::female, income, "mean_age3").at(age) /= count_F;
-                series.at(core::Gender::female, income, "mean_gender").at(age) /= count_F;
-=======
                 // series.at(core::Gender::female, income, "mean_age").at(age) /= count_F;
                 // series.at(core::Gender::female, income, "mean_gender").at(age) /= count_F;
->>>>>>> d76a453e
                 series.at(core::Gender::female, income, "mean_income").at(age) /= count_F;
                 series.at(core::Gender::female, income, "mean_sector").at(age) /= count_F;
             }
             if (count_M > 0) {
-<<<<<<< HEAD
-                series.at(core::Gender::male, income, "mean_age").at(age) /= count_M;
-                series.at(core::Gender::male, income, "mean_age2").at(age) /= count_M;
-                series.at(core::Gender::male, income, "mean_age3").at(age) /= count_M;
-                series.at(core::Gender::male, income, "mean_gender").at(age) /= count_M;
-=======
                 // series.at(core::Gender::male, income, "mean_age").at(age) /= count_M;
                 // series.at(core::Gender::male, income, "mean_gender").at(age) /= count_M;
->>>>>>> d76a453e
                 series.at(core::Gender::male, income, "mean_income").at(age) /= count_M;
                 series.at(core::Gender::male, income, "mean_sector").at(age) /= count_M;
             }
@@ -1231,20 +1197,10 @@
             accumulate_squared_diffs_income(factor.key().to_string(), sex, income, age, value);
         }
 
-<<<<<<< HEAD
-        // Accumulate squared deviations for demographic data
-        accumulate_squared_diffs_income("age", sex, income, age, person.age);
-        accumulate_squared_diffs_income("age2", sex, income, age, (person.age * person.age));
-        accumulate_squared_diffs_income("age3", sex, income, age,
-                                        (person.age * person.age * person.age));
-        accumulate_squared_diffs_income("gender", sex, income, age,
-                                        static_cast<int>(person.gender));
-=======
         // Accumulate squared deviations for demographic data (excluding age and gender)
         // accumulate_squared_diffs_income("age", sex, income, age, person.age);
         // accumulate_squared_diffs_income("gender", sex, income, age,
         // static_cast<int>(person.gender));
->>>>>>> d76a453e
         accumulate_squared_diffs_income("income", sex, income, age,
                                         static_cast<int>(person.income));
         accumulate_squared_diffs_income("sector", sex, income, age,
@@ -1315,24 +1271,12 @@
                                             age, count_M);
             }
 
-<<<<<<< HEAD
-            // Calculate in-place demographic standard deviation for this income category
-            divide_by_count_sqrt_income("age", core::Gender::female, income, age, count_F);
-            divide_by_count_sqrt_income("age", core::Gender::male, income, age, count_M);
-            divide_by_count_sqrt_income("age2", core::Gender::female, income, age, count_F);
-            divide_by_count_sqrt_income("age2", core::Gender::male, income, age, count_M);
-            divide_by_count_sqrt_income("age3", core::Gender::female, income, age, count_F);
-            divide_by_count_sqrt_income("age3", core::Gender::male, income, age, count_M);
-            divide_by_count_sqrt_income("gender", core::Gender::female, income, age, count_F);
-            divide_by_count_sqrt_income("gender", core::Gender::male, income, age, count_M);
-=======
             // Calculate in-place demographic standard deviation for this income category (excluding
             // age and gender) divide_by_count_sqrt_income("age", core::Gender::female, income, age,
             // count_F); divide_by_count_sqrt_income("age", core::Gender::male, income, age,
             // count_M); divide_by_count_sqrt_income("gender", core::Gender::female, income, age,
             // count_F); divide_by_count_sqrt_income("gender", core::Gender::male, income, age,
             // count_M);
->>>>>>> d76a453e
             divide_by_count_sqrt_income("income", core::Gender::female, income, age, count_F);
             divide_by_count_sqrt_income("income", core::Gender::male, income, age, count_M);
             divide_by_count_sqrt_income("sector", core::Gender::female, income, age, count_F);
