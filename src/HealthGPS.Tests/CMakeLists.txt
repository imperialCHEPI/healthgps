find_package(fmt CONFIG REQUIRED)
find_package(cxxopts CONFIG REQUIRED)
find_package(GTest CONFIG REQUIRED)
find_package(Threads REQUIRED)
<<<<<<< HEAD

#if(CMAKE_CXX_COMPILER_ID STREQUAL "GNU" OR CMAKE_CXX_COMPILER_ID STREQUAL "Clang")
#   find_package(TBB REQUIRED tbb)
#	if (TBB_FOUND)
#		message(STATUS "TBB library version: ${TBB_VERSION}")
#		option(TBB_ENABLE_IPO "Enable Interprocedural Optimization (IPO) during the compilation" OFF)
#	else()
#		message(STATUS "TBB library NOT found.")
#	endif()
#endif()
=======
>>>>>>> d83f1fc3

include(CTest)
include(GoogleTest)

add_executable(HealthGPS.Tests "")
target_compile_features(HealthGPS.Tests PUBLIC cxx_std_${CMAKE_CXX_STANDARD})

target_sources(HealthGPS.Tests
	PRIVATE
        "pch.cpp"
        "pch.h"
        "data_config.h"
        "data_config.cpp"
        "AgeGenderTable.Test.cpp"
        "Channel.Test.cpp"
        "Core.Array2DTest.cpp"
        "Core.Test.cpp"
        "Core.UnivariateSummary.Test.cpp"
        "Core.MathHelper.Test.cpp"
        "Datastore.Test.cpp"
        "Repository.Test.cpp"
        "DiseaseModels.Test.cpp"
        "EventAggregator.Test.cpp"
        "HealthGPS.Test.cpp"
        "HierarchicalMapping.Test.cpp"
        "Identifier.Test.cpp"
        "LifeTable.Test.cpp"
        "Map2d.Test.cpp"
        "Population.Test.cpp"
        "RelativeRiskLookup.Test.cpp"
        "RuntimeMetric.Test.cpp"
        "Scenario.Test.cpp"
        "TestMain.cpp"
        "ThreadsafeQueue.Test.cpp"
        "WeightModel.Test.cpp"
        "CountryModule.h"
        "RiskFactorData.h")

set(ROOT_NAMESPACE hgps::test)

message(STATUS "Compiler ID: ${CMAKE_CXX_COMPILER_ID}")
if(CMAKE_CXX_COMPILER_ID STREQUAL "GNU" OR CMAKE_CXX_COMPILER_ID STREQUAL "Clang")
    target_link_libraries(HealthGPS.Tests
<<<<<<< HEAD
    PRIVATE
        HealthGPS.Core
        HealthGPS.Datastore
        HealthGPS
        fmt::fmt
        Threads::Threads
        cxxopts::cxxopts
        GTest::gtest "-ltbb")
else()
    target_link_libraries(HealthGPS.Tests
=======
>>>>>>> d83f1fc3
    PRIVATE
        HealthGPS.Core
        HealthGPS.Datastore
        HealthGPS
        fmt::fmt
        Threads::Threads
<<<<<<< HEAD
=======
        cxxopts::cxxopts
        GTest::gtest "-ltbb")
else()
    target_link_libraries(HealthGPS.Tests
    PRIVATE
        HealthGPS.Core
        HealthGPS.Datastore
        HealthGPS
        fmt::fmt
        Threads::Threads
>>>>>>> d83f1fc3
        cxxopts::cxxopts
        GTest::gtest)
endif()

gtest_discover_tests(HealthGPS.Tests)<|MERGE_RESOLUTION|>--- conflicted
+++ resolved
@@ -2,7 +2,6 @@
 find_package(cxxopts CONFIG REQUIRED)
 find_package(GTest CONFIG REQUIRED)
 find_package(Threads REQUIRED)
-<<<<<<< HEAD
 
 #if(CMAKE_CXX_COMPILER_ID STREQUAL "GNU" OR CMAKE_CXX_COMPILER_ID STREQUAL "Clang")
 #   find_package(TBB REQUIRED tbb)
@@ -13,8 +12,6 @@
 #		message(STATUS "TBB library NOT found.")
 #	endif()
 #endif()
-=======
->>>>>>> d83f1fc3
 
 include(CTest)
 include(GoogleTest)
@@ -58,7 +55,6 @@
 message(STATUS "Compiler ID: ${CMAKE_CXX_COMPILER_ID}")
 if(CMAKE_CXX_COMPILER_ID STREQUAL "GNU" OR CMAKE_CXX_COMPILER_ID STREQUAL "Clang")
     target_link_libraries(HealthGPS.Tests
-<<<<<<< HEAD
     PRIVATE
         HealthGPS.Core
         HealthGPS.Datastore
@@ -69,27 +65,12 @@
         GTest::gtest "-ltbb")
 else()
     target_link_libraries(HealthGPS.Tests
-=======
->>>>>>> d83f1fc3
     PRIVATE
         HealthGPS.Core
         HealthGPS.Datastore
         HealthGPS
         fmt::fmt
         Threads::Threads
-<<<<<<< HEAD
-=======
-        cxxopts::cxxopts
-        GTest::gtest "-ltbb")
-else()
-    target_link_libraries(HealthGPS.Tests
-    PRIVATE
-        HealthGPS.Core
-        HealthGPS.Datastore
-        HealthGPS
-        fmt::fmt
-        Threads::Threads
->>>>>>> d83f1fc3
         cxxopts::cxxopts
         GTest::gtest)
 endif()
